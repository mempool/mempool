--- conflicted
+++ resolved
@@ -111,11 +111,8 @@
   regexes: string; // JSON array
   addresses: string; // JSON array
   emptyBlocks: number;
-<<<<<<< HEAD
+  slug: string;
   poolUniqueId: number;
-=======
-  slug: string;
->>>>>>> 8936273a
 }
 export interface PoolStat {
   pool: PoolInfo;
