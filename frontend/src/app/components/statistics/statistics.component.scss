.container-graph {
  padding: 0px 15px 10px;
}

.card-header {
  border-bottom: 0;
  font-size: 18px;
  @media (min-width: 465px) {
    font-size: 20px;
  }
}

.card {
  background-color: transparent;
  border: 0;
}

.bootstrap-spinner {
  width: 22px;
  height: 22px;
  margin-left: 10px;
  position: absolute;
  top: 17px;
  right: 25px;
  @media (min-width: 830px) {
    position: relative;
    top: 0px;
    right: 0px;
  }
}

.card-body {
  @media (max-width: 767.98px) {
    padding-left: 0;
    padding-right: 0;
  }
}

.formRadioGroup {
  margin-top: 6px;
  display: flex;
  flex-direction: column;
  @media (min-width: 830px) {
    flex-direction: row;
    float: right;
    margin-top: 0px;
  }
  .btn-sm {
    font-size: 9px;
    @media (min-width: 830px) {
      font-size: 14px;
    }
  }
}
.formRadioGroup.mining {
  @media (min-width: 1035px) {
    position: relative;
    top: -100px;
  }
  @media (min-width: 830px) and (max-width: 1035px) {
    position: relative;
    top: 0px;
  }
}
.formRadioGroup.no-menu {
  @media (min-width: 1035px) {
    position: relative;
    top: -33px;
  }
}

.loading{
  display: flex;
  flex-direction: column;
  text-align: center;
  height: 80vh;
  justify-content: center;
}

.incoming-transactions-graph {
  height: 600px;
}


.dropdown-fees {
  padding: 10px 0px;
  min-width: 130px;
  padding: 2px ​20px 0px;
  left: -38px !important;
  position: absolute !important;

  ul {
    list-style: none;
    padding: 0px;
    margin-bottom: 0px;
  }
  li {
    width: 100%;
    font-size: 14px;
    padding: 0px 0px;
    padding-left: 20px;
    transition: 200ms all ease-in-out;
    &:hover {
      background-color: #10121e;
      cursor: pointer;
    }
  }
  .square {
    transition: 200ms all ease-in-out;
    height: 12px;
    width: 12px;
    margin-right: 10px;
    border-radius: 1px;
    display: inline-block;
    position: relative;
    top: 1px;
  }
  .inactive {
    .square {
      background-color: #ffffff66 !important;
    }
    .fee-text {
      text-decoration: line-through;
      color: #777;
    }
  }
}

.btn-group-toggle {
  display: inline-flex;
  @media (min-width: 830px) {
    display: block;
  }
}

.small-buttons {
  width: 100%;
  display: flex;
  font-size: 14px;
  margin: 7px 0px;
  justify-content: space-between;
  flex-direction: row-reverse;

  @media (min-width: 830px) {
    margin: 2px 0px;
    width: auto;
    flex-direction: row;
  }
  @media (min-width: 830px) {
    margin: 0px 0px;
  }
  .btn {
    width: 50%;
    flex-grow: 1;
    flex-shrink: 1;
    margin: 1px 0;
    margin-right: 0.5rem;
    @media (min-width: 830px) {
      width: auto;
    }

    &:first-child {
      margin-right: 0;
      @media (min-width: 830px) {
        margin-right: 0.5rem;
      }
    }
  }
  .dropdown {
    display: flex;
    width: 50%;
    flex-grow: 1;
    flex-shrink: 1;
    @media (min-width: 830px) {
      width: auto;
      margin-left: 0.5rem;
    }
  }
  #dropdownFees {
    width: 100%;
    @media (min-width: 830px) {
      width: auto;
    }
  }
}

<<<<<<< HEAD
 /* The switch - the box around the slider */
.switch {
  position: relative;
  display: inline-block;
  width: 30px;
  height: 15px;
  margin: 0px;
}

/* Hide default HTML checkbox */
.switch input {
  opacity: 0;
  width: 0;
  height: 0;
}

/* The slider */
.slider {
  position: absolute;
  cursor: pointer;
  top: 0;
  left: 0;
  right: 0;
  bottom: 0;
  background-color: #ccc;
  -webkit-transition: .4s;
  transition: .4s;
}

.slider:before {
  position: absolute;
  content: "";
  height: 13px;
  width: 13px;
  left: 2px;
  bottom: 1px;
  background-color: white;
  -webkit-transition: .4s;
  transition: .4s;
}

input:checked + .slider {
  background-color: #2196F3;
}

input:focus + .slider {
  box-shadow: 0 0 1px #2196F3;
}

input:checked + .slider:before {
  -webkit-transform: translateX(13px);
  -ms-transform: translateX(13px);
  transform: translateX(13px);
}

/* Rounded sliders */
.slider.round {
  border-radius: 15px;
}

.slider.round:before {
  border-radius: 50%;
}

.switch-label {
  font-size: 12px;
  margin-left: 5px;
=======
.btn-toggle-rows {
  display: flex;
  flex-direction: row;
  align-items: stretch;
  justify-content: stretch;

  .btn-group {
    flex-grow: 1;
    flex-shrink: 1;
  }

  @media (min-width: 500px) {
    .btn-group:first-child > .btn:last-child {
      border-top-right-radius: 0;
      border-bottom-right-radius: 0;
    }
    .btn-group:last-child > .btn:first-child {
      border-top-left-radius: 0;
      border-bottom-left-radius: 0;
    }
  }

  @media (max-width: 499px) {
    flex-direction: column;

    .btn-group:first-child > .btn:first-child {
      border-bottom-left-radius: 0;
    }
    .btn-group:first-child > .btn:last-child {
      border-bottom-right-radius: 0;
    }
    .btn-group:last-child > .btn:first-child {
      border-top-left-radius: 0;
    }
    .btn-group:last-child > .btn:last-child {
      border-top-right-radius: 0;
    }
  }
}

.vbytes-title {
  display: flex;
  align-items: baseline;
  justify-content: space-between;
  @media (max-width: 767px) {
    display: block;
  }
>>>>>>> 1b21cd89
}<|MERGE_RESOLUTION|>--- conflicted
+++ resolved
@@ -184,7 +184,55 @@
   }
 }
 
-<<<<<<< HEAD
+.btn-toggle-rows {
+  display: flex;
+  flex-direction: row;
+  align-items: stretch;
+  justify-content: stretch;
+
+  .btn-group {
+    flex-grow: 1;
+    flex-shrink: 1;
+  }
+
+  @media (min-width: 500px) {
+    .btn-group:first-child > .btn:last-child {
+      border-top-right-radius: 0;
+      border-bottom-right-radius: 0;
+    }
+    .btn-group:last-child > .btn:first-child {
+      border-top-left-radius: 0;
+      border-bottom-left-radius: 0;
+    }
+  }
+
+  @media (max-width: 499px) {
+    flex-direction: column;
+
+    .btn-group:first-child > .btn:first-child {
+      border-bottom-left-radius: 0;
+    }
+    .btn-group:first-child > .btn:last-child {
+      border-bottom-right-radius: 0;
+    }
+    .btn-group:last-child > .btn:first-child {
+      border-top-left-radius: 0;
+    }
+    .btn-group:last-child > .btn:last-child {
+      border-top-right-radius: 0;
+    }
+  }
+}
+
+.vbytes-title {
+  display: flex;
+  align-items: baseline;
+  justify-content: space-between;
+  @media (max-width: 767px) {
+    display: block;
+  }
+}
+
  /* The switch - the box around the slider */
 .switch {
   position: relative;
@@ -252,53 +300,4 @@
 .switch-label {
   font-size: 12px;
   margin-left: 5px;
-=======
-.btn-toggle-rows {
-  display: flex;
-  flex-direction: row;
-  align-items: stretch;
-  justify-content: stretch;
-
-  .btn-group {
-    flex-grow: 1;
-    flex-shrink: 1;
-  }
-
-  @media (min-width: 500px) {
-    .btn-group:first-child > .btn:last-child {
-      border-top-right-radius: 0;
-      border-bottom-right-radius: 0;
-    }
-    .btn-group:last-child > .btn:first-child {
-      border-top-left-radius: 0;
-      border-bottom-left-radius: 0;
-    }
-  }
-
-  @media (max-width: 499px) {
-    flex-direction: column;
-
-    .btn-group:first-child > .btn:first-child {
-      border-bottom-left-radius: 0;
-    }
-    .btn-group:first-child > .btn:last-child {
-      border-bottom-right-radius: 0;
-    }
-    .btn-group:last-child > .btn:first-child {
-      border-top-left-radius: 0;
-    }
-    .btn-group:last-child > .btn:last-child {
-      border-top-right-radius: 0;
-    }
-  }
-}
-
-.vbytes-title {
-  display: flex;
-  align-items: baseline;
-  justify-content: space-between;
-  @media (max-width: 767px) {
-    display: block;
-  }
->>>>>>> 1b21cd89
-}+}
