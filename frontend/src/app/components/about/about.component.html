--- conflicted
+++ resolved
@@ -276,17 +276,6 @@
         <img class="image" src="/resources/profile/mynodebtc.png" />
         <span>myNode</span>
       </a>
-<<<<<<< HEAD
-=======
-      <a href="https://ronindojo.io/" target="_blank" title="RoninDojo">
-        <img class="image" src="/resources/profile/ronindojo.png" />
-        <span>RoninDojo</span>
-      </a>
-      <a href="https://github.com/runcitadel" target="_blank" title="Citadel">
-        <img class="image" src="/resources/profile/runcitadel.svg" />
-        <span>Citadel</span>
-      </a>
->>>>>>> 91fe7cf6
       <a href="https://github.com/fort-nix/nix-bitcoin" target="_blank" title="nix-bitcoin">
         <img class="image" src="/resources/profile/nix-bitcoin.png" />
         <span>NixOS</span>
