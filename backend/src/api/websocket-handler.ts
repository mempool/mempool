--- conflicted
+++ resolved
@@ -719,27 +719,10 @@
                 foundTransactions.push(tx);
               }
             }
-<<<<<<< HEAD
           });
 
           if (foundTransactions.length) {
             response['address-transactions'] = JSON.stringify(foundTransactions);
-=======
-          };
-          if (!mempoolTx.cpfpChecked && !mempoolTx.acceleration) {
-            calculateCpfp(mempoolTx, newMempool);
-          }
-          if (mempoolTx.cpfpDirty) {
-            positionData['cpfp'] = {
-              ancestors: mempoolTx.ancestors,
-              bestDescendant: mempoolTx.bestDescendant || null,
-              descendants: mempoolTx.descendants || null,
-              effectiveFeePerVsize: mempoolTx.effectiveFeePerVsize || null,
-              sigops: mempoolTx.sigops,
-              adjustedVsize: mempoolTx.adjustedVsize,
-              acceleration: mempoolTx.acceleration
-            };
->>>>>>> 501b79fd
           }
         }
           
@@ -773,7 +756,7 @@
                 accelerated: mempoolTx.acceleration || undefined,
               }
             };
-            if (!mempoolTx.cpfpChecked) {
+            if (!mempoolTx.cpfpChecked && !mempoolTx.acceleration) {
               calculateCpfp(mempoolTx, newMempool);
             }
             if (mempoolTx.cpfpDirty) {
