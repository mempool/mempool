import logger from '../logger';
import * as WebSocket from 'ws';
import {
  BlockExtended, TransactionExtended, MempoolTransactionExtended, WebsocketResponse,
  OptimizedStatistic, ILoadingIndicators
} from '../mempool.interfaces';
import blocks from './blocks';
import memPool from './mempool';
import backendInfo from './backend-info';
import mempoolBlocks from './mempool-blocks';
import { Common } from './common';
import loadingIndicators from './loading-indicators';
import config from '../config';
import transactionUtils from './transaction-utils';
import rbfCache, { ReplacementInfo } from './rbf-cache';
import difficultyAdjustment from './difficulty-adjustment';
import feeApi from './fee-api';
import BlocksAuditsRepository from '../repositories/BlocksAuditsRepository';
import BlocksSummariesRepository from '../repositories/BlocksSummariesRepository';
import Audit from './audit';
import { deepClone } from '../utils/clone';
import priceUpdater from '../tasks/price-updater';
import { ApiPrice } from '../repositories/PricesRepository';
import accelerationApi from './services/acceleration';
import mempool from './mempool';
import statistics from './statistics/statistics';
import accelerationRepository from '../repositories/AccelerationRepository';
import bitcoinApi from './bitcoin/bitcoin-api-factory';

interface AddressTransactions {
  mempool: MempoolTransactionExtended[],
  confirmed: MempoolTransactionExtended[],
  removed: MempoolTransactionExtended[],
}

// valid 'want' subscriptions
const wantable = [
  'blocks',
  'mempool-blocks',
  'live-2h-chart',
  'stats',
  'tomahawk',
];

class WebsocketHandler {
  private extraInitProperties = {};

  private numClients = 0;
  private numConnected = 0;
  private numDisconnected = 0;

  private socketData: { [key: string]: string } = {};
  private serializedInitData: string = '{}';
  private lastRbfSummary: ReplacementInfo[] | null = null;

  private websocketServers: WebSocket.Server[] = [];

  constructor() { }

  addWebsocketServer(wss: WebSocket.Server) {
    this.websocketServers.push(wss);
  }

  setExtraInitData(property: string, value: any) {
    this.extraInitProperties[property] = value;
    this.updateSocketDataFields(this.extraInitProperties);
  }

  private updateSocketDataFields(data: { [property: string]: any }): void {
    for (const property of Object.keys(data)) {
      if (data[property] != null) {
        this.socketData[property] = JSON.stringify(data[property]);
      } else {
        delete this.socketData[property];
      }
    }
    this.serializedInitData = '{'
    + Object.keys(this.socketData).map(key => `"${key}": ${this.socketData[key]}`).join(', ')
    + '}';
  }

  private updateSocketData(): void {
    const _blocks = blocks.getBlocks().slice(-config.MEMPOOL.INITIAL_BLOCKS_AMOUNT);
    const da = difficultyAdjustment.getDifficultyAdjustment();
    this.updateSocketDataFields({
      'mempoolInfo': memPool.getMempoolInfo(),
      'vBytesPerSecond': memPool.getVBytesPerSecond(),
      'blocks': _blocks,
      'conversions': priceUpdater.getLatestPrices(),
      'mempool-blocks': mempoolBlocks.getMempoolBlocks(),
      'transactions': memPool.getLatestTransactions(),
      'backendInfo': backendInfo.getBackendInfo(),
      'loadingIndicators': loadingIndicators.getLoadingIndicators(),
      'da': da?.previousTime ? da : undefined,
      'fees': feeApi.getRecommendedFee(),
    });
  }

  public getSerializedInitData(): string {
    return this.serializedInitData;
  }

  setupConnectionHandling() {
    if (!this.websocketServers.length) {
      throw new Error('no websocket server set, cannot setup connection handlers');
    }

<<<<<<< HEAD
    this.websocketServers.forEach(wss => {
      wss.on('connection', (client: WebSocket, req) => {
        this.numConnected++;
        client['remoteAddress'] = req.headers['x-forwarded-for'] || req.socket?.remoteAddress || 'unknown';
        client.on('error', (e) => {
          logger.info(`websocket client error from ${client['remoteAddress']}: ` + (e instanceof Error ? e.message : e));
          client.close();
        });
        client.on('close', () => {
          this.numDisconnected++;
        });
        client.on('message', async (message: string) => {
          try {
            const parsedMessage: WebsocketResponse = JSON.parse(message);
            const response = {};

            const wantNow = {};
            if (parsedMessage && parsedMessage.action === 'want' && Array.isArray(parsedMessage.data)) {
              for (const sub of wantable) {
                const key = `want-${sub}`;
                const wants = parsedMessage.data.includes(sub);
                if (wants && client['wants'] && !client[key]) {
                  wantNow[key] = true;
                }
                client[key] = wants;
=======
    this.wss.on('connection', (client: WebSocket, req) => {
      this.numConnected++;
      client['remoteAddress'] = req.headers['x-forwarded-for'] || req.socket?.remoteAddress || 'unknown';
      client.on('error', (e) => {
        logger.info(`websocket client error from ${client['remoteAddress']}: ` + (e instanceof Error ? e.message : e));
        client.close();
      });
      client.on('close', () => {
        this.numDisconnected++;
      });
      client.on('message', async (message: string) => {
        try {
          const parsedMessage: WebsocketResponse = JSON.parse(message);
          const response = {};

          const wantNow = {};
          if (parsedMessage && parsedMessage.action === 'want' && Array.isArray(parsedMessage.data)) {
            for (const sub of wantable) {
              const key = `want-${sub}`;
              const wants = parsedMessage.data.includes(sub);
              if (wants && !client[key]) {
                wantNow[key] = true;
>>>>>>> 1b21cd89
              }
              client['wants'] = true;
            }

            // send initial data when a client first starts a subscription
            if (wantNow['want-blocks'] || (parsedMessage && parsedMessage['refresh-blocks'])) {
              response['blocks'] = this.socketData['blocks'];
            }

            if (wantNow['want-mempool-blocks']) {
              response['mempool-blocks'] = this.socketData['mempool-blocks'];
            }

            if (wantNow['want-stats']) {
              response['mempoolInfo'] = this.socketData['mempoolInfo'];
              response['vBytesPerSecond'] = this.socketData['vBytesPerSecond'];
              response['fees'] = this.socketData['fees'];
              response['da'] = this.socketData['da'];
            }

<<<<<<< HEAD
            if (parsedMessage && parsedMessage['track-tx']) {
              if (/^[a-fA-F0-9]{64}$/.test(parsedMessage['track-tx'])) {
                client['track-tx'] = parsedMessage['track-tx'];
                const trackTxid = client['track-tx'];
                // Client is telling the transaction wasn't found
                if (parsedMessage['watch-mempool']) {
                  const rbfCacheTxid = rbfCache.getReplacedBy(trackTxid);
                  if (rbfCacheTxid) {
                    response['txReplaced'] = JSON.stringify({
                      txid: rbfCacheTxid,
                    });
                    client['track-tx'] = null;
                  } else {
                    // It might have appeared before we had the time to start watching for it
                    const tx = memPool.getMempool()[trackTxid];
                    if (tx) {
                      if (config.MEMPOOL.BACKEND === 'esplora') {
                        response['tx'] = JSON.stringify(tx);
                      } else {
                        // tx.prevout is missing from transactions when in bitcoind mode
                        try {
                          const fullTx = await transactionUtils.$getMempoolTransactionExtended(tx.txid, true);
                          response['tx'] = JSON.stringify(fullTx);
                        } catch (e) {
                          logger.debug('Error finding transaction: ' + (e instanceof Error ? e.message : e));
                        }
                      }
=======
          if (wantNow['want-tomahawk']) {
            response['tomahawk'] = JSON.stringify(bitcoinApi.getHealthStatus());
          }

          if (parsedMessage && parsedMessage['track-tx']) {
            if (/^[a-fA-F0-9]{64}$/.test(parsedMessage['track-tx'])) {
              client['track-tx'] = parsedMessage['track-tx'];
              const trackTxid = client['track-tx'];
              // Client is telling the transaction wasn't found
              if (parsedMessage['watch-mempool']) {
                const rbfCacheTxid = rbfCache.getReplacedBy(trackTxid);
                if (rbfCacheTxid) {
                  response['txReplaced'] = JSON.stringify({
                    txid: rbfCacheTxid,
                  });
                  client['track-tx'] = null;
                } else {
                  // It might have appeared before we had the time to start watching for it
                  const tx = memPool.getMempool()[trackTxid];
                  if (tx) {
                    if (config.MEMPOOL.BACKEND === 'esplora') {
                      response['tx'] = JSON.stringify(tx);
>>>>>>> 1b21cd89
                    } else {
                      try {
                        const fullTx = await transactionUtils.$getMempoolTransactionExtended(client['track-tx'], true);
                        response['tx'] = JSON.stringify(fullTx);
                      } catch (e) {
                        logger.debug('Error finding transaction. ' + (e instanceof Error ? e.message : e));
                        client['track-mempool-tx'] = parsedMessage['track-tx'];
                      }
                    }
                  }
                }
                const tx = memPool.getMempool()[trackTxid];
                if (tx && tx.position) {
                  const position: { block: number, vsize: number, accelerated?: boolean } = {
                    ...tx.position
                  };
                  if (tx.acceleration) {
                    position.accelerated = tx.acceleration;
                  }
                  response['txPosition'] = JSON.stringify({
                    txid: trackTxid,
                    position
                  });
                }
              } else {
                client['track-tx'] = null;
              }
            }

            if (parsedMessage && parsedMessage['track-address']) {
              const validAddress = this.testAddress(parsedMessage['track-address']);
              if (validAddress) {
                client['track-address'] = validAddress;
              } else {
                client['track-address'] = null;
              }
            }

            if (parsedMessage && parsedMessage['track-addresses'] && Array.isArray(parsedMessage['track-addresses'])) {
              const addressMap: { [address: string]: string } = {};
              for (const address of parsedMessage['track-addresses']) {
                const validAddress = this.testAddress(address);
                if (validAddress) {
                  addressMap[address] = validAddress;
                }
              }
              if (Object.keys(addressMap).length > config.MEMPOOL.MAX_TRACKED_ADDRESSES) {
                response['track-addresses-error'] = `"too many addresses requested, this connection supports tracking a maximum of ${config.MEMPOOL.MAX_TRACKED_ADDRESSES} addresses"`;
                client['track-addresses'] = null;
              } else if (Object.keys(addressMap).length > 0) {
                client['track-addresses'] = addressMap;
              } else {
                client['track-addresses'] = null;
              }
            }

            if (parsedMessage && parsedMessage['track-scriptpubkeys'] && Array.isArray(parsedMessage['track-scriptpubkeys'])) {
              const spks: string[] = [];
              for (const spk of parsedMessage['track-scriptpubkeys']) {
                if (/^[a-fA-F0-9]+$/.test(spk)) {
                  spks.push(spk.toLowerCase());
                }
              }
              if (spks.length > config.MEMPOOL.MAX_TRACKED_ADDRESSES) {
                response['track-scriptpubkeys-error'] = `"too many scriptpubkeys requested, this connection supports tracking a maximum of ${config.MEMPOOL.MAX_TRACKED_ADDRESSES} scriptpubkeys"`;
                client['track-scriptpubkeys'] = null;
              } else if (spks.length) {
                client['track-scriptpubkeys'] = spks;
              } else {
                client['track-scriptpubkeys'] = null;
              }
            }

<<<<<<< HEAD
            if (parsedMessage && parsedMessage['track-asset']) {
              if (/^[a-fA-F0-9]{64}$/.test(parsedMessage['track-asset'])) {
                client['track-asset'] = parsedMessage['track-asset'];
              } else {
                client['track-asset'] = null;
              }
=======
          if (parsedMessage && parsedMessage['track-mempool-block'] !== undefined) {
            if (Number.isInteger(parsedMessage['track-mempool-block']) && parsedMessage['track-mempool-block'] >= 0) {
              const index = parsedMessage['track-mempool-block'];
              client['track-mempool-block'] = index;
              const mBlocksWithTransactions = mempoolBlocks.getMempoolBlocksWithTransactions();
              response['projected-block-transactions'] = JSON.stringify({
                index: index,
                blockTransactions: (mBlocksWithTransactions[index]?.transactions || []).map(mempoolBlocks.compressTx),
              });
            } else {
              client['track-mempool-block'] = null;
>>>>>>> 1b21cd89
            }

            if (parsedMessage && parsedMessage['track-mempool-block'] !== undefined) {
              if (Number.isInteger(parsedMessage['track-mempool-block']) && parsedMessage['track-mempool-block'] >= 0) {
                const index = parsedMessage['track-mempool-block'];
                client['track-mempool-block'] = index;
                const mBlocksWithTransactions = mempoolBlocks.getMempoolBlocksWithTransactions();
                response['projected-block-transactions'] = JSON.stringify({
                  index: index,
                  blockTransactions: mBlocksWithTransactions[index]?.transactions || [],
                });
              } else {
                client['track-mempool-block'] = null;
              }
            }

            if (parsedMessage && parsedMessage['track-rbf'] !== undefined) {
              if (['all', 'fullRbf'].includes(parsedMessage['track-rbf'])) {
                client['track-rbf'] = parsedMessage['track-rbf'];
                response['rbfLatest'] = JSON.stringify(rbfCache.getRbfTrees(parsedMessage['track-rbf'] === 'fullRbf'));
              } else {
                client['track-rbf'] = false;
              }
            }

            if (parsedMessage && parsedMessage['track-rbf-summary'] != null) {
              if (parsedMessage['track-rbf-summary']) {
                client['track-rbf-summary'] = true;
                if (this.socketData['rbfSummary'] != null) {
                  response['rbfLatestSummary'] = this.socketData['rbfSummary'];
                }
              } else {
                client['track-rbf-summary'] = false;
              }
            }

            if (parsedMessage.action === 'init') {
              if (!this.socketData['blocks']?.length || !this.socketData['da'] || !this.socketData['backendInfo'] || !this.socketData['conversions']) {
                this.updateSocketData();
              }
              if (!this.socketData['blocks']?.length) {
                return;
              }
              client.send(this.serializedInitData);
            }

            if (parsedMessage.action === 'ping') {
              response['pong'] = JSON.stringify(true);
            }

            if (parsedMessage['track-donation'] && parsedMessage['track-donation'].length === 22) {
              client['track-donation'] = parsedMessage['track-donation'];
            }

            if (parsedMessage['track-bisq-market']) {
              if (/^[a-z]{3}_[a-z]{3}$/.test(parsedMessage['track-bisq-market'])) {
                client['track-bisq-market'] = parsedMessage['track-bisq-market'];
              } else {
                client['track-bisq-market'] = null;
              }
            }

            if (Object.keys(response).length) {
              client.send(this.serializeResponse(response));
            }
          } catch (e) {
            logger.debug(`Error parsing websocket message from ${client['remoteAddress']}: ` + (e instanceof Error ? e.message : e));
            client.close();
          }
        });
      });
    });
  }

  handleNewDonation(id: string) {
    if (!this.websocketServers.length) {
      throw new Error('no websocket server set, cannot handle new donation');
    }

    this.websocketServers.forEach(wss => {
      wss.clients.forEach((client) => {
        if (client.readyState !== WebSocket.OPEN) {
          return;
        }
        if (client['track-donation'] === id) {
          client.send(JSON.stringify({ donationConfirmed: true }));
        }
      });
    });
  }

  handleLoadingChanged(indicators: ILoadingIndicators) {
    if (!this.websocketServers.length) {
      throw new Error('no websocket server set, cannot handle loading changed');
    }

    this.updateSocketDataFields({ 'loadingIndicators': indicators });

    const response = JSON.stringify({ loadingIndicators: indicators });
    this.websocketServers.forEach(wss => {
      wss.clients.forEach((client) => {
        if (client.readyState !== WebSocket.OPEN) {
          return;
        }
        client.send(response);
      });
    });
  }

  handleNewConversionRates(conversionRates: ApiPrice) {
    if (!this.websocketServers.length) {
      throw new Error('no websocket server set, cannot handle new conversion rates');
    }

    this.updateSocketDataFields({ 'conversions': conversionRates });

    const response = JSON.stringify({ conversions: conversionRates });
    this.websocketServers.forEach(wss => {
      wss.clients.forEach((client) => {
        if (client.readyState !== WebSocket.OPEN) {
          return;
        }
        client.send(response);
      });
    });
  }

  handleNewStatistic(stats: OptimizedStatistic) {
    if (!this.websocketServers.length) {
      throw new Error('no websocket server set, cannot handle new statistics');
    }

    this.printLogs();

    const response = JSON.stringify({
      'live-2h-chart': stats
    });

    this.websocketServers.forEach(wss => {
      wss.clients.forEach((client) => {
        if (client.readyState !== WebSocket.OPEN) {
          return;
        }

        if (!client['want-live-2h-chart']) {
          return;
        }

        client.send(response);
      });
    });
  }

  handleReorg(): void {
    if (!this.websocketServers.length) {
      throw new Error('no websocket server set, cannot handle reorg');
    }

    const da = difficultyAdjustment.getDifficultyAdjustment();

    // update init data
    this.updateSocketDataFields({
      'blocks': blocks.getBlocks(),
      'da': da?.previousTime ? da : undefined,
    });

    this.websocketServers.forEach(wss => {
      wss.clients.forEach((client) => {
        if (client.readyState !== WebSocket.OPEN) {
          return;
        }

        const response = {};

        if (client['want-blocks']) {
          response['blocks'] = this.socketData['blocks'];
        }
        if (client['want-stats']) {
          response['da'] = this.socketData['da'];
        }

        if (Object.keys(response).length) {
          client.send(this.serializeResponse(response));
        }
      });
    });
  }

  async $handleMempoolChange(newMempool: { [txid: string]: MempoolTransactionExtended }, mempoolSize: number,
    newTransactions: MempoolTransactionExtended[], deletedTransactions: MempoolTransactionExtended[], accelerationDelta: string[]): Promise<void> {
    if (!this.websocketServers.length) {
      throw new Error('no websocket server set, cannot handle mempool change');
    }

    this.printLogs();

    if (config.MEMPOOL.ADVANCED_GBT_MEMPOOL) {
      if (config.MEMPOOL.RUST_GBT) {
        await mempoolBlocks.$rustUpdateBlockTemplates(newMempool, mempoolSize, newTransactions, deletedTransactions, config.MEMPOOL_SERVICES.ACCELERATIONS);
      } else {
        await mempoolBlocks.$updateBlockTemplates(newMempool, newTransactions, deletedTransactions, accelerationDelta, true, config.MEMPOOL_SERVICES.ACCELERATIONS);
      }
    } else {
      mempoolBlocks.updateMempoolBlocks(newMempool, true);
    }

    const mBlocks = mempoolBlocks.getMempoolBlocks();
    const mBlockDeltas = mempoolBlocks.getMempoolBlockDeltas();
    const mempoolInfo = memPool.getMempoolInfo();
    const vBytesPerSecond = memPool.getVBytesPerSecond();
    const rbfTransactions = Common.findRbfTransactions(newTransactions, deletedTransactions);
    const da = difficultyAdjustment.getDifficultyAdjustment();
    memPool.handleRbfTransactions(rbfTransactions);
    const rbfChanges = rbfCache.getRbfChanges();
    let rbfReplacements;
    let fullRbfReplacements;
    let rbfSummary;
    if (Object.keys(rbfChanges.trees).length || !this.lastRbfSummary) {
      rbfReplacements = rbfCache.getRbfTrees(false);
      fullRbfReplacements = rbfCache.getRbfTrees(true);
      rbfSummary = rbfCache.getLatestRbfSummary() || [];
      this.lastRbfSummary = rbfSummary;
    }

    for (const deletedTx of deletedTransactions) {
      rbfCache.evict(deletedTx.txid);
    }
    memPool.removeFromSpendMap(deletedTransactions);
    memPool.addToSpendMap(newTransactions);
    const recommendedFees = feeApi.getRecommendedFee();

    const latestTransactions = memPool.getLatestTransactions();

    // update init data
    const socketDataFields = {
      'mempoolInfo': mempoolInfo,
      'vBytesPerSecond': vBytesPerSecond,
      'mempool-blocks': mBlocks,
      'transactions': latestTransactions,
      'loadingIndicators': loadingIndicators.getLoadingIndicators(),
      'da': da?.previousTime ? da : undefined,
      'fees': recommendedFees,
    };
    if (rbfSummary) {
      socketDataFields['rbfSummary'] = rbfSummary;
    }
    this.updateSocketDataFields(socketDataFields);

    // cache serialized objects to avoid stringify-ing the same thing for every client
    const responseCache = { ...this.socketData };
    function getCachedResponse(key: string,  data): string {
      if (!responseCache[key]) {
        responseCache[key] = JSON.stringify(data);
      }
      return responseCache[key];
    }

    // pre-compute new tracked outspends
    const outspendCache: { [txid: string]: { [vout: number]: { vin: number, txid: string } } } = {};
    const trackedTxs = new Set<string>();
    this.websocketServers.forEach(wss => {
      wss.clients.forEach((client) => {
        if (client['track-tx']) {
          trackedTxs.add(client['track-tx']);
        }
      });
    });
    if (trackedTxs.size > 0) {
      for (const tx of newTransactions) {
        for (let i = 0; i < tx.vin.length; i++) {
          const vin = tx.vin[i];
          if (trackedTxs.has(vin.txid)) {
            if (!outspendCache[vin.txid]) {
              outspendCache[vin.txid] = { [vin.vout]: { vin: i, txid: tx.txid }};
            } else {
              outspendCache[vin.txid][vin.vout] = { vin: i, txid: tx.txid };
            }
          }
        }
      }
    }

    // pre-compute address transactions
    const addressCache = this.makeAddressCache(newTransactions);
    const removedAddressCache = this.makeAddressCache(deletedTransactions);

    this.websocketServers.forEach(wss => {
      wss.clients.forEach(async (client) => {
        if (client.readyState !== WebSocket.OPEN) {
          return;
        }

        const response = {};

<<<<<<< HEAD
        if (client['want-stats']) {
          response['mempoolInfo'] = getCachedResponse('mempoolInfo', mempoolInfo);
          response['vBytesPerSecond'] = getCachedResponse('vBytesPerSecond', vBytesPerSecond);
          response['transactions'] = getCachedResponse('transactions', latestTransactions);
          if (da?.previousTime) {
            response['da'] = getCachedResponse('da', da);
=======
      if (client['want-tomahawk']) {
        response['tomahawk'] = getCachedResponse('tomahawk', bitcoinApi.getHealthStatus());
      }

      if (client['track-mempool-tx']) {
        const tx = newTransactions.find((t) => t.txid === client['track-mempool-tx']);
        if (tx) {
          if (config.MEMPOOL.BACKEND !== 'esplora') {
            try {
              const fullTx = await transactionUtils.$getMempoolTransactionExtended(tx.txid, true);
              response['tx'] = JSON.stringify(fullTx);
            } catch (e) {
              logger.debug('Error finding transaction in mempool: ' + (e instanceof Error ? e.message : e));
            }
          } else {
            response['tx'] = JSON.stringify(tx);
>>>>>>> 1b21cd89
          }
          response['fees'] = getCachedResponse('fees', recommendedFees);
        }

        if (client['want-mempool-blocks']) {
          response['mempool-blocks'] = getCachedResponse('mempool-blocks', mBlocks);
        }

        if (client['track-mempool-tx']) {
          const tx = newTransactions.find((t) => t.txid === client['track-mempool-tx']);
          if (tx) {
            if (config.MEMPOOL.BACKEND !== 'esplora') {
              try {
                const fullTx = await transactionUtils.$getMempoolTransactionExtended(tx.txid, true);
                response['tx'] = JSON.stringify(fullTx);
              } catch (e) {
                logger.debug('Error finding transaction in mempool: ' + (e instanceof Error ? e.message : e));
              }
            } else {
              response['tx'] = JSON.stringify(tx);
            }
            client['track-mempool-tx'] = null;
          }
        }

        if (client['track-address']) {
          const newTransactions = Array.from(addressCache[client['track-address']]?.values() || []);
          const removedTransactions = Array.from(removedAddressCache[client['track-address']]?.values() || []);
          // txs may be missing prevouts in non-esplora backends
          // so fetch the full transactions now
          const fullTransactions = (config.MEMPOOL.BACKEND !== 'esplora') ? await this.getFullTransactions(newTransactions) : newTransactions;

          if (removedTransactions.length) {
            response['address-removed-transactions'] = JSON.stringify(removedTransactions);
          }
          if (fullTransactions.length) {
            response['address-transactions'] = JSON.stringify(fullTransactions);
          }
        }

        if (client['track-addresses']) {
          const addressMap: { [address: string]: AddressTransactions } = {};
          for (const [address, key] of Object.entries(client['track-addresses'] || {})) {
            const newTransactions = Array.from(addressCache[key as string]?.values() || []);
            const removedTransactions = Array.from(removedAddressCache[key as string]?.values() || []);
            // txs may be missing prevouts in non-esplora backends
            // so fetch the full transactions now
            const fullTransactions = (config.MEMPOOL.BACKEND !== 'esplora') ? await this.getFullTransactions(newTransactions) : newTransactions;
            if (fullTransactions?.length) {
              addressMap[address] = {
                mempool: fullTransactions,
                confirmed: [],
                removed: removedTransactions,
              };
            }
          }

          if (Object.keys(addressMap).length > 0) {
            response['multi-address-transactions'] = JSON.stringify(addressMap);
          }
        }

        if (client['track-scriptpubkeys']) {
          const spkMap: { [spk: string]: AddressTransactions } = {};
          for (const spk of client['track-scriptpubkeys'] || []) {
            const newTransactions = Array.from(addressCache[spk as string]?.values() || []);
            const removedTransactions = Array.from(removedAddressCache[spk as string]?.values() || []);
            // txs may be missing prevouts in non-esplora backends
            // so fetch the full transactions now
            const fullTransactions = (config.MEMPOOL.BACKEND !== 'esplora') ? await this.getFullTransactions(newTransactions) : newTransactions;
            if (fullTransactions?.length) {
              spkMap[spk] = {
                mempool: fullTransactions,
                confirmed: [],
                removed: removedTransactions,
              };
            }
          }

          if (Object.keys(spkMap).length > 0) {
            response['multi-scriptpubkey-transactions'] = JSON.stringify(spkMap);
          }
        }

        if (client['track-asset']) {
          const foundTransactions: TransactionExtended[] = [];

          newTransactions.forEach((tx) => {
            if (client['track-asset'] === Common.nativeAssetId) {
              if (tx.vin.some((vin) => !!vin.is_pegin)) {
                foundTransactions.push(tx);
                return;
              }
              if (tx.vout.some((vout) => !!vout.pegout)) {
                foundTransactions.push(tx);
              }
            } else {
              if (tx.vin.some((vin) => !!vin.issuance && vin.issuance.asset_id === client['track-asset'])) {
                foundTransactions.push(tx);
                return;
              }
              if (tx.vout.some((vout) => !!vout.asset && vout.asset === client['track-asset'])) {
                foundTransactions.push(tx);
              }
            }
          });

          if (foundTransactions.length) {
            response['address-transactions'] = JSON.stringify(foundTransactions);
          }
        }
          

        if (client['track-tx']) {
          const trackTxid = client['track-tx'];
          const outspends = outspendCache[trackTxid];

          if (outspends && Object.keys(outspends).length) {
            response['utxoSpent'] = JSON.stringify(outspends);
          }

          const rbfReplacedBy = rbfChanges.map[client['track-tx']] ? rbfCache.getReplacedBy(client['track-tx']) : false;
          if (rbfReplacedBy) {
            response['rbfTransaction'] = JSON.stringify({
              txid: rbfReplacedBy,
            });
          }

          const rbfChange = rbfChanges.map[client['track-tx']];
          if (rbfChange) {
            response['rbfInfo'] = JSON.stringify(rbfChanges.trees[rbfChange]);
          }

          const mempoolTx = newMempool[trackTxid];
          if (mempoolTx && mempoolTx.position) {
            const positionData = {
              txid: trackTxid,
              position: {
                ...mempoolTx.position,
                accelerated: mempoolTx.acceleration || undefined,
              }
            };
            if (mempoolTx.cpfpDirty) {
              positionData['cpfp'] = {
                ancestors: mempoolTx.ancestors,
                bestDescendant: mempoolTx.bestDescendant || null,
                descendants: mempoolTx.descendants || null,
                effectiveFeePerVsize: mempoolTx.effectiveFeePerVsize || null,
                sigops: mempoolTx.sigops,
                adjustedVsize: mempoolTx.adjustedVsize,
                acceleration: mempoolTx.acceleration
              };
            }
            response['txPosition'] = JSON.stringify(positionData);
          }
        }

        if (client['track-mempool-block'] >= 0 && memPool.isInSync()) {
          const index = client['track-mempool-block'];
          if (mBlockDeltas[index]) {
            response['projected-block-transactions'] = getCachedResponse(`projected-block-transactions-${index}`, {
              index: index,
              delta: mBlockDeltas[index],
            });
          }
        }

        if (client['track-rbf'] === 'all' && rbfReplacements) {
          response['rbfLatest'] = getCachedResponse('rbfLatest', rbfReplacements);
        } else if (client['track-rbf'] === 'fullRbf' && fullRbfReplacements) {
          response['rbfLatest'] = getCachedResponse('fullrbfLatest', fullRbfReplacements);
        }

        if (client['track-rbf-summary'] && rbfSummary) {
          response['rbfLatestSummary'] = getCachedResponse('rbfLatestSummary', rbfSummary);
        }

        if (Object.keys(response).length) {
          client.send(this.serializeResponse(response));
        }
      });
    });
  }
 
  async handleNewBlock(block: BlockExtended, txIds: string[], transactions: MempoolTransactionExtended[]): Promise<void> {
    if (!this.websocketServers.length) {
      throw new Error('no websocket server set, cannot handle new block');
    }

    this.printLogs();
    await statistics.runStatistics();

    const _memPool = memPool.getMempool();

    const isAccelerated = config.MEMPOOL_SERVICES.ACCELERATIONS && accelerationApi.isAcceleratedBlock(block, Object.values(mempool.getAccelerations()));

    const accelerations = Object.values(mempool.getAccelerations());
    await accelerationRepository.$indexAccelerationsForBlock(block, accelerations, transactions);

    const rbfTransactions = Common.findMinedRbfTransactions(transactions, memPool.getSpendMap());
    memPool.handleMinedRbfTransactions(rbfTransactions);
    memPool.removeFromSpendMap(transactions);

    if (config.MEMPOOL.AUDIT && memPool.isInSync()) {
      let projectedBlocks;
      let auditMempool = _memPool;
      // template calculation functions have mempool side effects, so calculate audits using
      // a cloned copy of the mempool if we're running a different algorithm for mempool updates
      const separateAudit = config.MEMPOOL.ADVANCED_GBT_AUDIT !== config.MEMPOOL.ADVANCED_GBT_MEMPOOL;
      if (separateAudit) {
        auditMempool = deepClone(_memPool);
        if (config.MEMPOOL.ADVANCED_GBT_AUDIT) {
          if (config.MEMPOOL.RUST_GBT) {
            projectedBlocks = await mempoolBlocks.$oneOffRustBlockTemplates(auditMempool, isAccelerated, block.extras.pool.id);
          } else {
            projectedBlocks = await mempoolBlocks.$makeBlockTemplates(auditMempool, false, isAccelerated, block.extras.pool.id);
          }
        } else {
          projectedBlocks = mempoolBlocks.updateMempoolBlocks(auditMempool, false);
        }
      } else {
        if ((config.MEMPOOL_SERVICES.ACCELERATIONS)) {
          if (config.MEMPOOL.RUST_GBT) {
            projectedBlocks = await mempoolBlocks.$rustUpdateBlockTemplates(auditMempool, Object.keys(auditMempool).length, [], [], isAccelerated, block.extras.pool.id);
          } else {
            projectedBlocks = await mempoolBlocks.$makeBlockTemplates(auditMempool, false, isAccelerated, block.extras.pool.id);
          }
        } else {
          projectedBlocks = mempoolBlocks.getMempoolBlocksWithTransactions();
        }
      }

      if (Common.indexingEnabled()) {
        const { censored, added, fresh, sigop, fullrbf, accelerated, score, similarity } = Audit.auditBlock(transactions, projectedBlocks, auditMempool);
        const matchRate = Math.round(score * 100 * 100) / 100;

        const stripped = projectedBlocks[0]?.transactions ? projectedBlocks[0].transactions : [];

        let totalFees = 0;
        let totalWeight = 0;
        for (const tx of stripped) {
          totalFees += tx.fee;
          totalWeight += (tx.vsize * 4);
        }

        BlocksSummariesRepository.$saveTemplate({
          height: block.height,
          template: {
            id: block.id,
            transactions: stripped,
          },
          version: 1,
        });

        BlocksAuditsRepository.$saveAudit({
          time: block.timestamp,
          height: block.height,
          hash: block.id,
          addedTxs: added,
          missingTxs: censored,
          freshTxs: fresh,
          sigopTxs: sigop,
          fullrbfTxs: fullrbf,
          acceleratedTxs: accelerated,
          matchRate: matchRate,
          expectedFees: totalFees,
          expectedWeight: totalWeight,
        });

        if (block.extras) {
          block.extras.matchRate = matchRate;
          block.extras.expectedFees = totalFees;
          block.extras.expectedWeight = totalWeight;
          block.extras.similarity = similarity;
        }
      }
    } else if (block.extras) {
      const mBlocks = mempoolBlocks.getMempoolBlocksWithTransactions();
      if (mBlocks?.length && mBlocks[0].transactions) {
        block.extras.similarity = Common.getSimilarity(mBlocks[0], transactions);
      }
    }

    const confirmedTxids: { [txid: string]: boolean } = {};

    // Update mempool to remove transactions included in the new block
    for (const txId of txIds) {
      delete _memPool[txId];
      rbfCache.mined(txId);
      confirmedTxids[txId] = true;
    }

    if (config.MEMPOOL.ADVANCED_GBT_MEMPOOL) {
      if (config.MEMPOOL.RUST_GBT) {
        await mempoolBlocks.$rustUpdateBlockTemplates(_memPool, Object.keys(_memPool).length, [], transactions, true);
      } else {
        await mempoolBlocks.$makeBlockTemplates(_memPool, true, config.MEMPOOL_SERVICES.ACCELERATIONS);
      }
    } else {
      mempoolBlocks.updateMempoolBlocks(_memPool, true);
    }
    const mBlocks = mempoolBlocks.getMempoolBlocks();
    const mBlockDeltas = mempoolBlocks.getMempoolBlockDeltas();

    const da = difficultyAdjustment.getDifficultyAdjustment();
    const fees = feeApi.getRecommendedFee();
    const mempoolInfo = memPool.getMempoolInfo();

    // pre-compute address transactions
    const addressCache = this.makeAddressCache(transactions);

    // update init data
    this.updateSocketDataFields({
      'mempoolInfo': mempoolInfo,
      'blocks': [...blocks.getBlocks(), block].slice(-config.MEMPOOL.INITIAL_BLOCKS_AMOUNT),
      'mempool-blocks': mBlocks,
      'loadingIndicators': loadingIndicators.getLoadingIndicators(),
      'da': da?.previousTime ? da : undefined,
      'fees': fees,
    });

    const mBlocksWithTransactions = mempoolBlocks.getMempoolBlocksWithTransactions();

    const responseCache = { ...this.socketData };
    function getCachedResponse(key, data): string {
      if (!responseCache[key]) {
        responseCache[key] = JSON.stringify(data);
      }
      return responseCache[key];
    }

    this.websocketServers.forEach(wss => {
      wss.clients.forEach((client) => {
        if (client.readyState !== WebSocket.OPEN) {
          return;
        }

        const response = {};

        if (client['want-blocks']) {
          response['block'] = getCachedResponse('block', block);
        }

        if (client['want-stats']) {
          response['mempoolInfo'] = getCachedResponse('mempoolInfo', mempoolInfo);
          response['vBytesPerSecond'] = getCachedResponse('vBytesPerSecond', memPool.getVBytesPerSecond());
          response['fees'] = getCachedResponse('fees', fees);

          if (da?.previousTime) {
            response['da'] = getCachedResponse('da', da);
          }
        }

        if (mBlocks && client['want-mempool-blocks']) {
          response['mempool-blocks'] = getCachedResponse('mempool-blocks', mBlocks);
        }

<<<<<<< HEAD
        if (client['track-tx']) {
          const trackTxid = client['track-tx'];
          if (trackTxid && confirmedTxids[trackTxid]) {
            response['txConfirmed'] = JSON.stringify(trackTxid);
          } else {
            const mempoolTx = _memPool[trackTxid];
            if (mempoolTx && mempoolTx.position) {
              response['txPosition'] = JSON.stringify({
                txid: trackTxid,
                position: {
                  ...mempoolTx.position,
                  accelerated: mempoolTx.acceleration || undefined,
                }
              });
            }
=======
      if (client['want-tomahawk']) {
        response['tomahawk'] = getCachedResponse('tomahawk', bitcoinApi.getHealthStatus());
      }

      if (client['track-tx']) {
        const trackTxid = client['track-tx'];
        if (trackTxid && confirmedTxids[trackTxid]) {
          response['txConfirmed'] = JSON.stringify(trackTxid);
        } else {
          const mempoolTx = _memPool[trackTxid];
          if (mempoolTx && mempoolTx.position) {
            response['txPosition'] = JSON.stringify({
              txid: trackTxid,
              position: {
                ...mempoolTx.position,
                accelerated: mempoolTx.acceleration || undefined,
              }
            });
>>>>>>> 1b21cd89
          }
        }

        if (client['track-address']) {
          const foundTransactions: TransactionExtended[] = Array.from(addressCache[client['track-address']]?.values() || []);

          if (foundTransactions.length) {
            foundTransactions.forEach((tx) => {
              tx.status = {
                confirmed: true,
                block_height: block.height,
                block_hash: block.id,
                block_time: block.timestamp,
              };
            });

            response['block-transactions'] = JSON.stringify(foundTransactions);
          }
        }

        if (client['track-addresses']) {
          const addressMap: { [address: string]: AddressTransactions } = {};
          for (const [address, key] of Object.entries(client['track-addresses'] || {})) {
            const fullTransactions = Array.from(addressCache[key as string]?.values() || []);
            if (fullTransactions?.length) {
              addressMap[address] = {
                mempool: [],
                confirmed: fullTransactions,
                removed: [],
              };
            }
          }

          if (Object.keys(addressMap).length > 0) {
            response['multi-address-transactions'] = JSON.stringify(addressMap);
          }
        }

        if (client['track-scriptpubkeys']) {
          const spkMap: { [spk: string]: AddressTransactions } = {};
          for (const spk of client['track-scriptpubkeys'] || []) {
            const fullTransactions = Array.from(addressCache[spk as string]?.values() || []);
            if (fullTransactions?.length) {
              spkMap[spk] = {
                mempool: [],
                confirmed: fullTransactions,
                removed: [],
              };
            }
          }

          if (Object.keys(spkMap).length > 0) {
            response['multi-scriptpubkey-transactions'] = JSON.stringify(spkMap);
          }
        }

        if (client['track-asset']) {
          const foundTransactions: TransactionExtended[] = [];

          transactions.forEach((tx) => {
            if (client['track-asset'] === Common.nativeAssetId) {
              if (tx.vin && tx.vin.some((vin) => !!vin.is_pegin)) {
                foundTransactions.push(tx);
                return;
              }
              if (tx.vout && tx.vout.some((vout) => !!vout.pegout)) {
                foundTransactions.push(tx);
              }
            } else {
              if (tx.vin && tx.vin.some((vin) => !!vin.issuance && vin.issuance.asset_id === client['track-asset'])) {
                foundTransactions.push(tx);
                return;
              }
              if (tx.vout && tx.vout.some((vout) => !!vout.asset && vout.asset === client['track-asset'])) {
                foundTransactions.push(tx);
              }
            }
          });

          if (foundTransactions.length) {
            foundTransactions.forEach((tx) => {
              tx.status = {
                confirmed: true,
                block_height: block.height,
                block_hash: block.id,
                block_time: block.timestamp,
              };
            });

            response['block-transactions'] = JSON.stringify(foundTransactions);
          }
        }

        if (client['track-mempool-block'] >= 0 && memPool.isInSync()) {
          const index = client['track-mempool-block'];

<<<<<<< HEAD
          if (mBlockDeltas && mBlockDeltas[index] && mBlocksWithTransactions[index]?.transactions?.length) {
            if (mBlockDeltas[index].added.length > (mBlocksWithTransactions[index]?.transactions.length / 2)) {
              response['projected-block-transactions'] = getCachedResponse(`projected-block-transactions-full-${index}`, {
                index: index,
                blockTransactions: mBlocksWithTransactions[index].transactions,
              });
            } else {
              response['projected-block-transactions'] = getCachedResponse(`projected-block-transactions-delta-${index}`, {
                index: index,
                delta: mBlockDeltas[index],
              });
            }
=======
        if (mBlockDeltas && mBlockDeltas[index] && mBlocksWithTransactions[index]?.transactions?.length) {
          if (mBlockDeltas[index].added.length > (mBlocksWithTransactions[index]?.transactions.length / 2)) {
            response['projected-block-transactions'] = getCachedResponse(`projected-block-transactions-full-${index}`, {
              index: index,
              blockTransactions: mBlocksWithTransactions[index].transactions.map(mempoolBlocks.compressTx),
            });
          } else {
            response['projected-block-transactions'] = getCachedResponse(`projected-block-transactions-delta-${index}`, {
              index: index,
              delta: mBlockDeltas[index],
            });
>>>>>>> 1b21cd89
          }
        }

        if (Object.keys(response).length) {
          client.send(this.serializeResponse(response));
        }
      });
    });

    await statistics.runStatistics();
  }

  // takes a dictionary of JSON serialized values
  // and zips it together into a valid JSON object
  private serializeResponse(response): string {
    return '{'
        + Object.keys(response).map(key => `"${key}": ${response[key]}`).join(', ')
        + '}';
  }

  // checks if an address conforms to a valid format
  // returns the canonical form:
  //  - lowercase for bech32(m)
  //  - lowercase scriptpubkey for P2PK
  // or false if invalid
  private testAddress(address): string | false {
    if (/^([a-km-zA-HJ-NP-Z1-9]{26,35}|[a-km-zA-HJ-NP-Z1-9]{80}|[a-z]{2,5}1[ac-hj-np-z02-9]{8,100}|[A-Z]{2,5}1[AC-HJ-NP-Z02-9]{8,100}|04[a-fA-F0-9]{128}|(02|03)[a-fA-F0-9]{64})$/.test(address)) {
      if (/^[A-Z]{2,5}1[AC-HJ-NP-Z02-9]{8,100}|04[a-fA-F0-9]{128}|(02|03)[a-fA-F0-9]{64}$/.test(address)) {
        address = address.toLowerCase();
      }
      if (/^04[a-fA-F0-9]{128}$/.test(address)) {
        return '41' + address + 'ac';
      } else if (/^(02|03)[a-fA-F0-9]{64}$/.test(address)) {
        return '21' + address + 'ac';
      } else {
        return address;
      }
    } else {
      return false;
    }
  }

  private makeAddressCache(transactions: MempoolTransactionExtended[]): { [address: string]: Set<MempoolTransactionExtended> } {
    const addressCache: { [address: string]: Set<MempoolTransactionExtended> } = {};
    for (const tx of transactions) {
      for (const vin of tx.vin) {
        if (vin?.prevout?.scriptpubkey_address) {
          if (!addressCache[vin.prevout.scriptpubkey_address]) {
            addressCache[vin.prevout.scriptpubkey_address] = new Set();
          }
          addressCache[vin.prevout.scriptpubkey_address].add(tx);
        }
        if (vin?.prevout?.scriptpubkey) {
          if (!addressCache[vin.prevout.scriptpubkey]) {
            addressCache[vin.prevout.scriptpubkey] = new Set();
          }
          addressCache[vin.prevout.scriptpubkey].add(tx);
        }
      }
      for (const vout of tx.vout) {
        if (vout?.scriptpubkey_address) {
          if (!addressCache[vout?.scriptpubkey_address]) {
            addressCache[vout?.scriptpubkey_address] = new Set();
          }
          addressCache[vout?.scriptpubkey_address].add(tx);
        }
        if (vout?.scriptpubkey) {
          if (!addressCache[vout.scriptpubkey]) {
            addressCache[vout.scriptpubkey] = new Set();
          }
          addressCache[vout.scriptpubkey].add(tx);
        }
      }
    }
    return addressCache;
  }

  private async getFullTransactions(transactions: MempoolTransactionExtended[]): Promise<MempoolTransactionExtended[]> {
    for (let i = 0; i < transactions.length; i++) {
      try {
        transactions[i] = await transactionUtils.$getMempoolTransactionExtended(transactions[i].txid, true);
      } catch (e) {
        logger.debug('Error finding transaction in mempool: ' + (e instanceof Error ? e.message : e));
      }
    }
    return transactions;
  }

  private printLogs(): void {
    if (this.websocketServers.length) {
      let numTxSubs = 0;
      let numProjectedSubs = 0;
      let numRbfSubs = 0;

      this.websocketServers.forEach(wss => {
        wss.clients.forEach((client) => {
            if (client['track-tx']) {
            numTxSubs++;
          }
        if (client['track-mempool-block'] != null && client['track-mempool-block'] >= 0) {
            numProjectedSubs++;
          }
          if (client['track-rbf']) {
            numRbfSubs++;
          }
        });
      });

      let count = 0;
      this.websocketServers.forEach(wss => {
        count += wss.clients.size;
      });
      const diff = count - this.numClients;
      this.numClients = count;
      logger.debug(`${count} websocket clients | ${this.numConnected} connected | ${this.numDisconnected} disconnected | (${diff >= 0 ? '+' : ''}${diff})`);
      logger.debug(`websocket subscriptions: track-tx: ${numTxSubs}, track-mempool-block: ${numProjectedSubs} track-rbf: ${numRbfSubs}`);
      this.numConnected = 0;
      this.numDisconnected = 0;
    }
  }
}

export default new WebsocketHandler();<|MERGE_RESOLUTION|>--- conflicted
+++ resolved
@@ -105,7 +105,6 @@
       throw new Error('no websocket server set, cannot setup connection handlers');
     }
 
-<<<<<<< HEAD
     this.websocketServers.forEach(wss => {
       wss.on('connection', (client: WebSocket, req) => {
         this.numConnected++;
@@ -131,30 +130,6 @@
                   wantNow[key] = true;
                 }
                 client[key] = wants;
-=======
-    this.wss.on('connection', (client: WebSocket, req) => {
-      this.numConnected++;
-      client['remoteAddress'] = req.headers['x-forwarded-for'] || req.socket?.remoteAddress || 'unknown';
-      client.on('error', (e) => {
-        logger.info(`websocket client error from ${client['remoteAddress']}: ` + (e instanceof Error ? e.message : e));
-        client.close();
-      });
-      client.on('close', () => {
-        this.numDisconnected++;
-      });
-      client.on('message', async (message: string) => {
-        try {
-          const parsedMessage: WebsocketResponse = JSON.parse(message);
-          const response = {};
-
-          const wantNow = {};
-          if (parsedMessage && parsedMessage.action === 'want' && Array.isArray(parsedMessage.data)) {
-            for (const sub of wantable) {
-              const key = `want-${sub}`;
-              const wants = parsedMessage.data.includes(sub);
-              if (wants && !client[key]) {
-                wantNow[key] = true;
->>>>>>> 1b21cd89
               }
               client['wants'] = true;
             }
@@ -175,7 +150,10 @@
               response['da'] = this.socketData['da'];
             }
 
-<<<<<<< HEAD
+            if (wantNow['want-tomahawk']) {
+              response['tomahawk'] = JSON.stringify(bitcoinApi.getHealthStatus());
+            }
+
             if (parsedMessage && parsedMessage['track-tx']) {
               if (/^[a-fA-F0-9]{64}$/.test(parsedMessage['track-tx'])) {
                 client['track-tx'] = parsedMessage['track-tx'];
@@ -203,30 +181,6 @@
                           logger.debug('Error finding transaction: ' + (e instanceof Error ? e.message : e));
                         }
                       }
-=======
-          if (wantNow['want-tomahawk']) {
-            response['tomahawk'] = JSON.stringify(bitcoinApi.getHealthStatus());
-          }
-
-          if (parsedMessage && parsedMessage['track-tx']) {
-            if (/^[a-fA-F0-9]{64}$/.test(parsedMessage['track-tx'])) {
-              client['track-tx'] = parsedMessage['track-tx'];
-              const trackTxid = client['track-tx'];
-              // Client is telling the transaction wasn't found
-              if (parsedMessage['watch-mempool']) {
-                const rbfCacheTxid = rbfCache.getReplacedBy(trackTxid);
-                if (rbfCacheTxid) {
-                  response['txReplaced'] = JSON.stringify({
-                    txid: rbfCacheTxid,
-                  });
-                  client['track-tx'] = null;
-                } else {
-                  // It might have appeared before we had the time to start watching for it
-                  const tx = memPool.getMempool()[trackTxid];
-                  if (tx) {
-                    if (config.MEMPOOL.BACKEND === 'esplora') {
-                      response['tx'] = JSON.stringify(tx);
->>>>>>> 1b21cd89
                     } else {
                       try {
                         const fullTx = await transactionUtils.$getMempoolTransactionExtended(client['track-tx'], true);
@@ -300,26 +254,12 @@
               }
             }
 
-<<<<<<< HEAD
             if (parsedMessage && parsedMessage['track-asset']) {
               if (/^[a-fA-F0-9]{64}$/.test(parsedMessage['track-asset'])) {
                 client['track-asset'] = parsedMessage['track-asset'];
               } else {
                 client['track-asset'] = null;
               }
-=======
-          if (parsedMessage && parsedMessage['track-mempool-block'] !== undefined) {
-            if (Number.isInteger(parsedMessage['track-mempool-block']) && parsedMessage['track-mempool-block'] >= 0) {
-              const index = parsedMessage['track-mempool-block'];
-              client['track-mempool-block'] = index;
-              const mBlocksWithTransactions = mempoolBlocks.getMempoolBlocksWithTransactions();
-              response['projected-block-transactions'] = JSON.stringify({
-                index: index,
-                blockTransactions: (mBlocksWithTransactions[index]?.transactions || []).map(mempoolBlocks.compressTx),
-              });
-            } else {
-              client['track-mempool-block'] = null;
->>>>>>> 1b21cd89
             }
 
             if (parsedMessage && parsedMessage['track-mempool-block'] !== undefined) {
@@ -329,7 +269,7 @@
                 const mBlocksWithTransactions = mempoolBlocks.getMempoolBlocksWithTransactions();
                 response['projected-block-transactions'] = JSON.stringify({
                   index: index,
-                  blockTransactions: mBlocksWithTransactions[index]?.transactions || [],
+                blockTransactions: (mBlocksWithTransactions[index]?.transactions || []).map(mempoolBlocks.compressTx),
                 });
               } else {
                 client['track-mempool-block'] = null;
@@ -614,37 +554,22 @@
 
         const response = {};
 
-<<<<<<< HEAD
         if (client['want-stats']) {
           response['mempoolInfo'] = getCachedResponse('mempoolInfo', mempoolInfo);
           response['vBytesPerSecond'] = getCachedResponse('vBytesPerSecond', vBytesPerSecond);
           response['transactions'] = getCachedResponse('transactions', latestTransactions);
           if (da?.previousTime) {
             response['da'] = getCachedResponse('da', da);
-=======
-      if (client['want-tomahawk']) {
-        response['tomahawk'] = getCachedResponse('tomahawk', bitcoinApi.getHealthStatus());
-      }
-
-      if (client['track-mempool-tx']) {
-        const tx = newTransactions.find((t) => t.txid === client['track-mempool-tx']);
-        if (tx) {
-          if (config.MEMPOOL.BACKEND !== 'esplora') {
-            try {
-              const fullTx = await transactionUtils.$getMempoolTransactionExtended(tx.txid, true);
-              response['tx'] = JSON.stringify(fullTx);
-            } catch (e) {
-              logger.debug('Error finding transaction in mempool: ' + (e instanceof Error ? e.message : e));
-            }
-          } else {
-            response['tx'] = JSON.stringify(tx);
->>>>>>> 1b21cd89
           }
           response['fees'] = getCachedResponse('fees', recommendedFees);
         }
 
         if (client['want-mempool-blocks']) {
           response['mempool-blocks'] = getCachedResponse('mempool-blocks', mBlocks);
+        }
+
+        if (client['want-tomahawk']) {
+          response['tomahawk'] = getCachedResponse('tomahawk', bitcoinApi.getHealthStatus());
         }
 
         if (client['track-mempool-tx']) {
@@ -996,7 +921,10 @@
           response['mempool-blocks'] = getCachedResponse('mempool-blocks', mBlocks);
         }
 
-<<<<<<< HEAD
+        if (client['want-tomahawk']) {
+          response['tomahawk'] = getCachedResponse('tomahawk', bitcoinApi.getHealthStatus());
+        }
+
         if (client['track-tx']) {
           const trackTxid = client['track-tx'];
           if (trackTxid && confirmedTxids[trackTxid]) {
@@ -1012,26 +940,6 @@
                 }
               });
             }
-=======
-      if (client['want-tomahawk']) {
-        response['tomahawk'] = getCachedResponse('tomahawk', bitcoinApi.getHealthStatus());
-      }
-
-      if (client['track-tx']) {
-        const trackTxid = client['track-tx'];
-        if (trackTxid && confirmedTxids[trackTxid]) {
-          response['txConfirmed'] = JSON.stringify(trackTxid);
-        } else {
-          const mempoolTx = _memPool[trackTxid];
-          if (mempoolTx && mempoolTx.position) {
-            response['txPosition'] = JSON.stringify({
-              txid: trackTxid,
-              position: {
-                ...mempoolTx.position,
-                accelerated: mempoolTx.acceleration || undefined,
-              }
-            });
->>>>>>> 1b21cd89
           }
         }
 
@@ -1128,12 +1036,11 @@
         if (client['track-mempool-block'] >= 0 && memPool.isInSync()) {
           const index = client['track-mempool-block'];
 
-<<<<<<< HEAD
           if (mBlockDeltas && mBlockDeltas[index] && mBlocksWithTransactions[index]?.transactions?.length) {
             if (mBlockDeltas[index].added.length > (mBlocksWithTransactions[index]?.transactions.length / 2)) {
               response['projected-block-transactions'] = getCachedResponse(`projected-block-transactions-full-${index}`, {
                 index: index,
-                blockTransactions: mBlocksWithTransactions[index].transactions,
+              blockTransactions: mBlocksWithTransactions[index].transactions.map(mempoolBlocks.compressTx),
               });
             } else {
               response['projected-block-transactions'] = getCachedResponse(`projected-block-transactions-delta-${index}`, {
@@ -1141,19 +1048,6 @@
                 delta: mBlockDeltas[index],
               });
             }
-=======
-        if (mBlockDeltas && mBlockDeltas[index] && mBlocksWithTransactions[index]?.transactions?.length) {
-          if (mBlockDeltas[index].added.length > (mBlocksWithTransactions[index]?.transactions.length / 2)) {
-            response['projected-block-transactions'] = getCachedResponse(`projected-block-transactions-full-${index}`, {
-              index: index,
-              blockTransactions: mBlocksWithTransactions[index].transactions.map(mempoolBlocks.compressTx),
-            });
-          } else {
-            response['projected-block-transactions'] = getCachedResponse(`projected-block-transactions-delta-${index}`, {
-              index: index,
-              delta: mBlockDeltas[index],
-            });
->>>>>>> 1b21cd89
           }
         }
 
