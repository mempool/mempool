--- conflicted
+++ resolved
@@ -71,7 +71,6 @@
        }, ms);
     });
   }
-<<<<<<< HEAD
   
   static shuffleArray(array: any[]) {
     for (let i = array.length - 1; i > 0; i--) {
@@ -79,7 +78,6 @@
         [array[i], array[j]] = [array[j], array[i]];
     }
   }
-=======
 
   static setRelativesAndGetCpfpInfo(tx: TransactionExtended, memPool: { [txid: string]: TransactionExtended }): CpfpInfo {
     const parents = this.findAllParents(tx, memPool);
@@ -138,6 +136,4 @@
     });
     return parents;
   }
-
->>>>>>> 6f1cdd0c
 }