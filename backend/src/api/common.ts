import * as bitcoinjs from 'bitcoinjs-lib';
import { Request } from 'express';
import { CpfpInfo, CpfpSummary, CpfpCluster, EffectiveFeeStats, MempoolBlockWithTransactions, TransactionExtended, MempoolTransactionExtended, TransactionStripped, WorkingEffectiveFeeStats, TransactionClassified, TransactionFlags } from '../mempool.interfaces';
import config from '../config';
import { NodeSocket } from '../repositories/NodesSocketsRepository';
import { isIP } from 'net';
import transactionUtils from './transaction-utils';
import { isPoint } from '../utils/secp256k1';
import logger from '../logger';
import { getVarIntLength, opcodes, parseMultisigScript } from '../utils/bitcoin-script';

// Bitcoin Core default policy settings
const TX_MAX_STANDARD_VERSION = 2;
const MAX_STANDARD_TX_WEIGHT = 400_000;
const MAX_BLOCK_SIGOPS_COST = 80_000;
const MAX_STANDARD_TX_SIGOPS_COST = (MAX_BLOCK_SIGOPS_COST / 5);
const MIN_STANDARD_TX_NONWITNESS_SIZE = 65;
const MAX_P2SH_SIGOPS = 15;
const MAX_STANDARD_P2WSH_STACK_ITEMS = 100;
const MAX_STANDARD_P2WSH_STACK_ITEM_SIZE = 80;
const MAX_STANDARD_TAPSCRIPT_STACK_ITEM_SIZE = 80;
const MAX_STANDARD_P2WSH_SCRIPT_SIZE = 3600;
const MAX_STANDARD_SCRIPTSIG_SIZE = 1650;
const DUST_RELAY_TX_FEE = 3;
const MAX_OP_RETURN_RELAY = 83;
const DEFAULT_PERMIT_BAREMULTISIG = true;

export class Common {
  static nativeAssetId = config.MEMPOOL.NETWORK === 'liquidtestnet' ?
    '144c654344aa716d6f3abcc1ca90e5641e4e2a7f633bc09fe3baf64585819a49'
  : '6f0279e9ed041c3d710a9f57d0c02928416460c4b722ae3457a11eec381c526d';
  static _isLiquid = config.MEMPOOL.NETWORK === 'liquid' || config.MEMPOOL.NETWORK === 'liquidtestnet';

  static isLiquid(): boolean {
    return this._isLiquid;
  }

  static median(numbers: number[]) {
    let medianNr = 0;
    const numsLen = numbers.length;
    if (numsLen % 2 === 0) {
        medianNr = (numbers[numsLen / 2 - 1] + numbers[numsLen / 2]) / 2;
    } else {
        medianNr = numbers[(numsLen - 1) / 2];
    }
    return medianNr;
  }

  static percentile(numbers: number[], percentile: number) {
    if (percentile === 50) {
      return this.median(numbers);
    }
    const index = Math.ceil(numbers.length * (100 - percentile) * 1e-2);
    if (index < 0 || index > numbers.length - 1) {
      return 0;
    }
    return numbers[index];
  }

  static getFeesInRange(transactions: TransactionExtended[], rangeLength: number) {
    const filtered: TransactionExtended[] = [];
    let lastValidRate = Infinity;
    // filter out anomalous fee rates to ensure monotonic range
    for (const tx of transactions) {
      if (tx.effectiveFeePerVsize <= lastValidRate) {
        filtered.push(tx);
        lastValidRate = tx.effectiveFeePerVsize;
      }
    }
    const arr = [filtered[filtered.length - 1].effectiveFeePerVsize];
    const chunk = 1 / (rangeLength - 1);
    let itemsToAdd = rangeLength - 2;

    while (itemsToAdd > 0) {
      arr.push(filtered[Math.floor(filtered.length * chunk * itemsToAdd)].effectiveFeePerVsize);
      itemsToAdd--;
    }

    arr.push(filtered[0].effectiveFeePerVsize);
    return arr;
  }

  static findRbfTransactions(added: MempoolTransactionExtended[], deleted: MempoolTransactionExtended[], forceScalable = false): { [txid: string]: MempoolTransactionExtended[] } {
    const matches: { [txid: string]: MempoolTransactionExtended[] } = {};

    // For small N, a naive nested loop is extremely fast, but it doesn't scale
    if (added.length < 1000 && deleted.length < 50 && !forceScalable) {
      added.forEach((addedTx) => {
        const foundMatches = deleted.filter((deletedTx) => {
          // The new tx must, absolutely speaking, pay at least as much fee as the replaced tx.
          return addedTx.fee > deletedTx.fee
            // The new transaction must pay more fee per kB than the replaced tx.
            && addedTx.adjustedFeePerVsize > deletedTx.adjustedFeePerVsize
            // Spends one or more of the same inputs
            && deletedTx.vin.some((deletedVin) =>
              addedTx.vin.some((vin) => vin.txid === deletedVin.txid && vin.vout === deletedVin.vout));
            });
        if (foundMatches?.length) {
          matches[addedTx.txid] = [...new Set(foundMatches)];
        }
      });
    } else {
      // for large N, build a lookup table of prevouts we can check in ~constant time
      const deletedSpendMap: { [txid: string]: { [vout: number]: MempoolTransactionExtended } } = {};
      for (const tx of deleted) {
        for (const vin of tx.vin) {
          if (!deletedSpendMap[vin.txid]) {
            deletedSpendMap[vin.txid] = {};
          }
          deletedSpendMap[vin.txid][vin.vout] = tx;
        }
      }

      for (const addedTx of added) {
        const foundMatches = new Set<MempoolTransactionExtended>();
        for (const vin of addedTx.vin) {
          const deletedTx = deletedSpendMap[vin.txid]?.[vin.vout];
          if (deletedTx && deletedTx.txid !== addedTx.txid
              // The new tx must, absolutely speaking, pay at least as much fee as the replaced tx.
              && addedTx.fee > deletedTx.fee
              // The new transaction must pay more fee per kB than the replaced tx.
              && addedTx.adjustedFeePerVsize > deletedTx.adjustedFeePerVsize
          ) {
            foundMatches.add(deletedTx);
          }
          if (foundMatches.size) {
            matches[addedTx.txid] = [...foundMatches];
          }
        }
      }
    }

    return matches;
  }

  static findMinedRbfTransactions(minedTransactions: TransactionExtended[], spendMap: Map<string, MempoolTransactionExtended>): { [txid: string]: { replaced: MempoolTransactionExtended[], replacedBy: TransactionExtended }} {
    const matches: { [txid: string]: { replaced: MempoolTransactionExtended[], replacedBy: TransactionExtended }} = {};
    for (const tx of minedTransactions) {
      const replaced: Set<MempoolTransactionExtended> = new Set();
      for (let i = 0; i < tx.vin.length; i++) {
        const vin = tx.vin[i];
        const match = spendMap.get(`${vin.txid}:${vin.vout}`);
        if (match && match.txid !== tx.txid) {
          replaced.add(match);
          // remove this tx from the spendMap
          // prevents the same tx being replaced more than once
          for (const replacedVin of match.vin) {
            const key = `${replacedVin.txid}:${replacedVin.vout}`;
            spendMap.delete(key);
          }
        }
        const key = `${vin.txid}:${vin.vout}`;
        spendMap.delete(key);
      }
      if (replaced.size) {
        matches[tx.txid] = { replaced: Array.from(replaced), replacedBy: tx };
      }
    }
    return matches;
  }

  static setSchnorrSighashFlags(flags: bigint, witness: string[]): bigint {
    // no witness items
    if (!witness?.length) {
      return flags;
    }
    const hasAnnex = witness.length > 1 && witness[witness.length - 1].startsWith('50');
    if (witness?.length === (hasAnnex ? 2 : 1)) {
      // keypath spend, signature is the only witness item
      if (witness[0].length === 130) {
        flags |= this.setSighashFlags(flags, witness[0]);
      } else {
        flags |= TransactionFlags.sighash_default;
      }
    } else {
      // scriptpath spend, all items except for the script, control block and annex could be signatures
      for (let i = 0; i < witness.length - (hasAnnex ? 3 : 2); i++) {
        // handle probable signatures
        if (witness[i].length === 130) {
          flags |= this.setSighashFlags(flags, witness[i]);
        } else if (witness[i].length === 128) {
          flags |= TransactionFlags.sighash_default;
        }
      }
    }
    return flags;
  }

  static isDERSig(w: string): boolean {
    // heuristic to detect probable DER signatures
    return (w.length >= 18
      && w.startsWith('30') // minimum DER signature length is 8 bytes + sighash flag (see https://mempool.space/testnet/tx/c6c232a36395fa338da458b86ff1327395a9afc28c5d2daa4273e410089fd433)
      && ['01', '02', '03', '81', '82', '83'].includes(w.slice(-2)) // signature must end with a valid sighash flag
      && (w.length === (2 * parseInt(w.slice(2, 4), 16)) + 6) // second byte encodes the combined length of the R and S components
    );
  }

  /**
   * Validates most standardness rules
   *
   * returns true early if any standardness rule is violated, otherwise false
   * (except for non-mandatory-script-verify-flag and p2sh script evaluation rules which are *not* enforced)
   */
  static isNonStandard(tx: TransactionExtended): boolean {
    // version
    if (tx.version > TX_MAX_STANDARD_VERSION) {
      return true;
    }

    // tx-size
    if (tx.weight > MAX_STANDARD_TX_WEIGHT) {
      return true;
    }

    // tx-size-small
    if (this.getNonWitnessSize(tx) < MIN_STANDARD_TX_NONWITNESS_SIZE) {
      return true;
    }

    // bad-txns-too-many-sigops
    if (tx.sigops && tx.sigops > MAX_STANDARD_TX_SIGOPS_COST) {
      return true;
    }

    // input validation
    for (const vin of tx.vin) {
      if (vin.is_coinbase) {
        // standardness rules don't apply to coinbase transactions
        return false;
      }
      // scriptsig-size
      if ((vin.scriptsig.length / 2) > MAX_STANDARD_SCRIPTSIG_SIZE) {
        return true;
      }
      // scriptsig-not-pushonly
      if (vin.scriptsig_asm) {
        for (const op of vin.scriptsig_asm.split(' ')) {
          if (opcodes[op] && opcodes[op] > opcodes['OP_16']) {
            return true;
          }
        }
      }
      // bad-txns-nonstandard-inputs
      if (vin.prevout?.scriptpubkey_type === 'p2sh') {
        // TODO: evaluate script (https://github.com/bitcoin/bitcoin/blob/1ac627c485a43e50a9a49baddce186ee3ad4daad/src/policy/policy.cpp#L177)
        // countScriptSigops returns the witness-scaled sigops, so divide by 4 before comparison with MAX_P2SH_SIGOPS
        const sigops = (transactionUtils.countScriptSigops(vin.inner_redeemscript_asm) / 4);
        if (sigops > MAX_P2SH_SIGOPS) {
          return true;
        }
      } else if (['unknown', 'provably_unspendable', 'empty'].includes(vin.prevout?.scriptpubkey_type || '')) {
        return true;
      }
      // TODO: bad-witness-nonstandard
    }

    // output validation
    let opreturnCount = 0;
    for (const vout of tx.vout) {
      // scriptpubkey
      if (['unknown', 'provably_unspendable', 'empty'].includes(vout.scriptpubkey_type)) {
        // (non-standard output type)
        return true;
      } else if (vout.scriptpubkey_type === 'multisig') {
        if (!DEFAULT_PERMIT_BAREMULTISIG) {
          // bare-multisig
          return true;
        }
        const mOfN = parseMultisigScript(vout.scriptpubkey_asm);
        if (!mOfN || mOfN.n < 1 || mOfN.n > 3 || mOfN.m < 1 || mOfN.m > mOfN.n) {
          // (non-standard bare multisig threshold)
          return true;
        }
      } else if (vout.scriptpubkey_type === 'op_return') {
        opreturnCount++;
        if ((vout.scriptpubkey.length / 2) > MAX_OP_RETURN_RELAY) {
          // over default datacarrier limit
          return true;
        }
      }
      // dust
      // (we could probably hardcode this for the different output types...)
      if (vout.scriptpubkey_type !== 'op_return') {
        let dustSize = (vout.scriptpubkey.length / 2);
        // add varint length overhead
        dustSize += getVarIntLength(dustSize);
        // add value size
        dustSize += 8;
        if (['v0_p2wpkh', 'v0_p2wsh', 'v1_p2tr'].includes(vout.scriptpubkey_type)) {
          dustSize += 67;
        } else {
          dustSize += 148;
        }
        if (vout.value < (dustSize * DUST_RELAY_TX_FEE)) {
          // under minimum output size
          return true;
        }
      }
    }

    // multi-op-return
    if (opreturnCount > 1) {
      return true;
    }

    // TODO: non-mandatory-script-verify-flag

    return false;
  }

  static getNonWitnessSize(tx: TransactionExtended): number {
    let weight = tx.weight;
    let hasWitness = false;
    for (const vin of tx.vin) {
      if (vin.witness?.length) {
        hasWitness = true;
        // witness count
        weight -= getVarIntLength(vin.witness.length);
        for (const witness of vin.witness) {
          // witness item size + content
          weight -= getVarIntLength(witness.length / 2) + (witness.length / 2);
        }
      }
    }
    if (hasWitness) {
      // marker & segwit flag
      weight -= 2;
    }
    return Math.ceil(weight / 4);
  }

  static setSegwitSighashFlags(flags: bigint, witness: string[]): bigint {
    for (const w of witness) {
      if (this.isDERSig(w)) {
        flags |= this.setSighashFlags(flags, w);
      }
    }
    return flags;
  }

  static setLegacySighashFlags(flags: bigint, scriptsig_asm: string): bigint {
    for (const item of scriptsig_asm.split(' ')) {
      // skip op_codes
      if (item.startsWith('OP_')) {
        continue;
      }
      // check pushed data
      if (this.isDERSig(item)) {
        flags |= this.setSighashFlags(flags, item);
      }
    }
    return flags;
  }

  static setSighashFlags(flags: bigint, signature: string): bigint {
    switch(signature.slice(-2)) {
      case '01': return flags | TransactionFlags.sighash_all;
      case '02': return flags | TransactionFlags.sighash_none;
      case '03': return flags | TransactionFlags.sighash_single;
      case '81': return flags | TransactionFlags.sighash_all | TransactionFlags.sighash_acp;
      case '82': return flags | TransactionFlags.sighash_none | TransactionFlags.sighash_acp;
      case '83': return flags | TransactionFlags.sighash_single | TransactionFlags.sighash_acp;
      default: return flags | TransactionFlags.sighash_default; // taproot only
    }
  }

  static isBurnKey(pubkey: string): boolean {
    return [
      '022222222222222222222222222222222222222222222222222222222222222222',
      '033333333333333333333333333333333333333333333333333333333333333333',
      '020202020202020202020202020202020202020202020202020202020202020202',
      '030303030303030303030303030303030303030303030303030303030303030303',
    ].includes(pubkey);
  }

  static isInscription(vin, flags): bigint {
    // in taproot, if the last witness item begins with 0x50, it's an annex
    const hasAnnex = vin.witness?.[vin.witness.length - 1].startsWith('50');
    // script spends have more than one witness item, not counting the annex (if present)
    if (vin.witness.length > (hasAnnex ? 2 : 1)) {
      // the script itself is the second-to-last witness item, not counting the annex
      const asm = vin.inner_witnessscript_asm || transactionUtils.convertScriptSigAsm(vin.witness[vin.witness.length - (hasAnnex ? 3 : 2)]);
      // inscriptions smuggle data within an 'OP_0 OP_IF ... OP_ENDIF' envelope
      if (asm?.includes('OP_0 OP_IF')) {
        flags |= TransactionFlags.inscription;
      }
    }
    return flags;
  }

  static getTransactionFlags(tx: TransactionExtended): number {
    let flags = tx.flags ? BigInt(tx.flags) : 0n;
    tx.spam = false;
    // Update variable flags (CPFP, RBF)
    if (tx.ancestors?.length) {
      flags |= TransactionFlags.cpfp_child;
    }
    if (tx.descendants?.length) {
      flags |= TransactionFlags.cpfp_parent;
    }
    if (tx.replacement) {
      flags |= TransactionFlags.replacement;
    }

    // Already processed static flags, no need to do it again
    if (tx.flags) {
      return Number(flags);
    }

    // Process static flags
    if (tx.version === 1) {
      flags |= TransactionFlags.v1;
    } else if (tx.version === 2) {
      flags |= TransactionFlags.v2;
    } else if (tx.version === 3) {
      flags |= TransactionFlags.v3;
    }
    const reusedInputAddresses: { [address: string ]: number } = {};
    const reusedOutputAddresses: { [address: string ]: number } = {};
    const inValues = {};
    const outValues = {};
    let rbf = false;
    for (const vin of tx.vin) {
      if (vin.sequence < 0xfffffffe) {
        rbf = true;
      }
<<<<<<< HEAD
      switch (vin.prevout?.scriptpubkey_type) {
        case 'p2pk': flags |= TransactionFlags.p2pk; break;
        case 'multisig': flags |= TransactionFlags.p2ms; break;
        case 'p2pkh': flags |= TransactionFlags.p2pkh; break;
        case 'p2sh': flags |= TransactionFlags.p2sh; break;
        case 'v0_p2wpkh': flags |= TransactionFlags.p2wpkh; break;
        case 'v0_p2wsh': flags |= TransactionFlags.p2wsh; break;
        case 'v1_p2tr': {
          if (!vin.witness?.length) {
            throw new Error('Taproot input missing witness data');
          }
          flags |= TransactionFlags.p2tr;
          // in taproot, if the last witness item begins with 0x50, it's an annex
          const hasAnnex = vin.witness?.[vin.witness.length - 1].startsWith('50');
          // script spends have more than one witness item, not counting the annex (if present)
          if (vin.witness.length > (hasAnnex ? 2 : 1)) {
            // the script itself is the second-to-last witness item, not counting the annex
            const asm = vin.inner_witnessscript_asm || transactionUtils.convertScriptSigAsm(vin.witness[vin.witness.length - (hasAnnex ? 3 : 2)]);
            // inscriptions smuggle data within an 'OP_0 OP_IF ... OP_ENDIF' envelope
            if (asm?.includes('OP_0 OP_IF')) {
              flags |= TransactionFlags.inscription;
              tx.spam = true;
=======
      if (vin.prevout?.scriptpubkey_type) {
        switch (vin.prevout?.scriptpubkey_type) {
          case 'p2pk': flags |= TransactionFlags.p2pk; break;
          case 'multisig': flags |= TransactionFlags.p2ms; break;
          case 'p2pkh': flags |= TransactionFlags.p2pkh; break;
          case 'p2sh': flags |= TransactionFlags.p2sh; break;
          case 'v0_p2wpkh': flags |= TransactionFlags.p2wpkh; break;
          case 'v0_p2wsh': flags |= TransactionFlags.p2wsh; break;
          case 'v1_p2tr': {
            if (!vin.witness?.length) {
              throw new Error('Taproot input missing witness data');
>>>>>>> b0058e94
            }
            flags |= TransactionFlags.p2tr;
            flags = Common.isInscription(vin, flags);
          } break;
        }
      } else {
        // no prevouts, optimistically check witness-bearing inputs
        if (vin.witness?.length >= 2) {
          try {
            flags = Common.isInscription(vin, flags);
          } catch {
            // witness script parsing will fail if this isn't really a taproot output
          }
        }
      }

      // sighash flags
      if (vin.prevout?.scriptpubkey_type === 'v1_p2tr') {
        flags |= this.setSchnorrSighashFlags(flags, vin.witness);
      } else if (vin.witness) {
        flags |= this.setSegwitSighashFlags(flags, vin.witness);
      } else if (vin.scriptsig?.length) {
        flags |= this.setLegacySighashFlags(flags, vin.scriptsig_asm || transactionUtils.convertScriptSigAsm(vin.scriptsig));
      }

      if (vin.prevout?.scriptpubkey_address) {
        reusedInputAddresses[vin.prevout?.scriptpubkey_address] = (reusedInputAddresses[vin.prevout?.scriptpubkey_address] || 0) + 1;
      }
      inValues[vin.prevout?.value || Math.random()] = (inValues[vin.prevout?.value || Math.random()] || 0) + 1;
    }
    if (rbf) {
      flags |= TransactionFlags.rbf;
    } else {
      flags |= TransactionFlags.no_rbf;
    }
    let hasFakePubkey = false;
    let P2WSHCount = 0;
    let olgaSize = 0;
    for (const vout of tx.vout) {
      switch (vout.scriptpubkey_type) {
        case 'p2pk': {
          flags |= TransactionFlags.p2pk;
          // detect fake pubkey (i.e. not a valid DER point on the secp256k1 curve)
          hasFakePubkey = hasFakePubkey || !isPoint(vout.scriptpubkey?.slice(2, -2));
        } break;
        case 'multisig': {
          flags |= TransactionFlags.p2ms;
          // detect fake pubkeys (i.e. not valid DER points on the secp256k1 curve)
          const asm = vout.scriptpubkey_asm || transactionUtils.convertScriptSigAsm(vout.scriptpubkey);
          for (const key of (asm?.split(' ') || [])) {
            if (!hasFakePubkey && !key.startsWith('OP_')) {
              hasFakePubkey = hasFakePubkey || this.isBurnKey(key) || !isPoint(key);
            }
          }
        } break;
        case 'p2pkh': flags |= TransactionFlags.p2pkh; break;
        case 'p2sh': flags |= TransactionFlags.p2sh; break;
        case 'v0_p2wpkh': flags |= TransactionFlags.p2wpkh; break;
        case 'v0_p2wsh': flags |= TransactionFlags.p2wsh; break;
        case 'v1_p2tr': flags |= TransactionFlags.p2tr; break;
        case 'op_return': flags |= TransactionFlags.op_return; break;
      }
      if (vout.scriptpubkey_address) {
        reusedOutputAddresses[vout.scriptpubkey_address] = (reusedOutputAddresses[vout.scriptpubkey_address] || 0) + 1;
      }
      if (vout.scriptpubkey_type === 'v0_p2wsh') {
        if (!P2WSHCount) {
          olgaSize = parseInt(vout.scriptpubkey.slice(4, 8), 16);
        }
        P2WSHCount++;
        if (P2WSHCount === Math.ceil((olgaSize + 2) / 32)) {
          const nullBytes = (P2WSHCount * 32) - olgaSize - 2;
          if (vout.scriptpubkey.endsWith(''.padEnd(nullBytes * 2, '0'))) {
            flags |= TransactionFlags.fake_scripthash;
          }
        }
      } else {
        P2WSHCount = 0;
      }
      outValues[vout.value || Math.random()] = (outValues[vout.value || Math.random()] || 0) + 1;
    }
    if (hasFakePubkey) {
      flags |= TransactionFlags.fake_pubkey;
      tx.spam = true;
    }
    
    // fast but bad heuristic to detect possible coinjoins
    // (at least 5 inputs and 5 outputs, less than half of which are unique amounts, with no address reuse)
    const addressReuse = Object.keys(reusedOutputAddresses).reduce((acc, key) => Math.max(acc, (reusedInputAddresses[key] || 0) + (reusedOutputAddresses[key] || 0)), 0) > 1;
    if (!addressReuse && tx.vin.length >= 5 && tx.vout.length >= 5 && (Object.keys(inValues).length + Object.keys(outValues).length) <= (tx.vin.length + tx.vout.length) / 2 ) {
      flags |= TransactionFlags.coinjoin;
    }
    // more than 5:1 input:output ratio
    if (tx.vin.length / tx.vout.length >= 5) {
      flags |= TransactionFlags.consolidation;
    }
    // less than 1:5 input:output ratio
    if (tx.vin.length / tx.vout.length <= 0.2) {
      flags |= TransactionFlags.batch_payout;
    }

    if (this.isNonStandard(tx)) {
      flags |= TransactionFlags.nonstandard;
    }

    return Number(flags);
  }

  static classifyTransaction(tx: TransactionExtended): TransactionClassified {
    let flags = 0;
    try {
      flags = Common.getTransactionFlags(tx);
    } catch (e) {
      logger.warn('Failed to add classification flags to transaction: ' + (e instanceof Error ? e.message : e));
    }
    tx.flags = flags;
    return {
      ...Common.stripTransaction(tx),
      flags,
    };
  }

  static classifyTransactions(txs: TransactionExtended[]): TransactionClassified[] {
    return txs.map(Common.classifyTransaction);
  }

  static stripTransaction(tx: TransactionExtended): TransactionStripped {
    return {
      txid: tx.txid,
      fee: tx.fee || 0,
      vsize: tx.weight / 4,
      value: tx.vout.reduce((acc, vout) => acc + (vout.value ? vout.value : 0), 0),
      acc: tx.acceleration || undefined,
      rate: tx.effectiveFeePerVsize,
      time: tx.firstSeen || undefined,
    };
  }

  static stripTransactions(txs: TransactionExtended[]): TransactionStripped[] {
    return txs.map(Common.stripTransaction);
  }

  static sleep$(ms: number): Promise<void> {
    return new Promise((resolve) => {
       setTimeout(() => {
         resolve();
       }, ms);
    });
  }

  static shuffleArray(array: any[]) {
    for (let i = array.length - 1; i > 0; i--) {
        const j = Math.floor(Math.random() * (i + 1));
        [array[i], array[j]] = [array[j], array[i]];
    }
  }

  // calculates the ratio of matched transactions to projected transactions by weight
  static getSimilarity(projectedBlock: MempoolBlockWithTransactions, transactions: TransactionExtended[]): number {
    let matchedWeight = 0;
    let projectedWeight = 0;
    const inBlock = {};

    for (const tx of transactions) {
      inBlock[tx.txid] = tx;
    }

    // look for transactions that were expected in the template, but missing from the mined block
    for (const tx of projectedBlock.transactions) {
      if (inBlock[tx.txid]) {
        matchedWeight += tx.vsize * 4;
      }
      projectedWeight += tx.vsize * 4;
    }

    projectedWeight += transactions[0].weight;
    matchedWeight += transactions[0].weight;

    return projectedWeight ? matchedWeight / projectedWeight : 1;
  }

  static getSqlInterval(interval: string | null): string | null {
    switch (interval) {
      case '24h': return '1 DAY';
      case '3d': return '3 DAY';
      case '1w': return '1 WEEK';
      case '1m': return '1 MONTH';
      case '3m': return '3 MONTH';
      case '6m': return '6 MONTH';
      case '1y': return '1 YEAR';
      case '2y': return '2 YEAR';
      case '3y': return '3 YEAR';
      case '4y': return '4 YEAR';
      default: return null;
    }
  }

  static indexingEnabled(): boolean {
    return (
      ['mainnet', 'testnet', 'signet'].includes(config.MEMPOOL.NETWORK) &&
      config.DATABASE.ENABLED === true &&
      config.MEMPOOL.INDEXING_BLOCKS_AMOUNT !== 0
    );
  }

  static blocksSummariesIndexingEnabled(): boolean {
    return (
      Common.indexingEnabled() &&
      config.MEMPOOL.BLOCKS_SUMMARIES_INDEXING === true
    );
  }

  static gogglesIndexingEnabled(): boolean {
    return (
      Common.blocksSummariesIndexingEnabled() &&
      config.MEMPOOL.GOGGLES_INDEXING === true
    );
  }

  static cpfpIndexingEnabled(): boolean {
    return (
      Common.indexingEnabled() &&
      config.MEMPOOL.CPFP_INDEXING === true
    );
  }

  static setDateMidnight(date: Date): void {
    date.setUTCHours(0);
    date.setUTCMinutes(0);
    date.setUTCSeconds(0);
    date.setUTCMilliseconds(0);
  }

  static channelShortIdToIntegerId(channelId: string): string {
    if (channelId.indexOf('x') === -1) { // Already an integer id
      return channelId;
    }
    if (channelId.indexOf('/') !== -1) { // Topology import
      channelId = channelId.slice(0, -2);
    }
    const s = channelId.split('x').map(part => BigInt(part));
    return ((s[0] << 40n) | (s[1] << 16n) | s[2]).toString();
  }

  /** Decodes a channel id returned by lnd as uint64 to a short channel id */
  static channelIntegerIdToShortId(id: string): string {
    if (id.indexOf('/') !== -1) {
      id = id.slice(0, -2);
    }
    
    if (id.indexOf('x') !== -1) { // Already a short id
      return id;
    }

    const n = BigInt(id);
    return [
      n >> 40n, // nth block
      (n >> 16n) & 0xffffffn, // nth tx of the block
      n & 0xffffn // nth output of the tx
    ].join('x');
  }

  static utcDateToMysql(date?: number | null): string | null {
    if (date === null) {
      return null;
    }
    const d = new Date((date || 0) * 1000);
    return d.toISOString().split('T')[0] + ' ' + d.toTimeString().split(' ')[0];
  }

  static findSocketNetwork(addr: string): {network: string | null, url: string} {
    let network: string | null = null;
    let url: string = addr;

    if (config.LIGHTNING.BACKEND === 'cln') {
      url = addr.split('://')[1];
    }

    if (!url) {
      return {
        network: null,
        url: addr,
      };
    }

    if (addr.indexOf('onion') !== -1) {
      if (url.split('.')[0].length >= 56) {
        network = 'torv3';
      } else {
        network = 'torv2';
      }
    } else if (addr.indexOf('i2p') !== -1) {
      network = 'i2p';
    } else if (addr.indexOf('ipv4') !== -1 || (config.LIGHTNING.BACKEND === 'lnd' && isIP(url.split(':')[0]) === 4)) {
      const ipv = isIP(url.split(':')[0]);
      if (ipv === 4) {
        network = 'ipv4';
      } else {
        return {
          network: null,
          url: addr,
        };
      }
    } else if (addr.indexOf('ipv6') !== -1 || (config.LIGHTNING.BACKEND === 'lnd' && url.indexOf(']:'))) {
      url = url.split('[')[1].split(']')[0];
      const ipv = isIP(url);
      if (ipv === 6) {
        const parts = addr.split(':');
        network = 'ipv6';
        url = `[${url}]:${parts[parts.length - 1]}`;
      } else {
        return {
          network: null,
          url: addr,
        };
      }
    } else {
      return {
        network: null,
        url: addr,
      };
    }

    return {
      network: network,
      url: url,
    };
  }

  static formatSocket(publicKey: string, socket: {network: string, addr: string}): NodeSocket {
    if (config.LIGHTNING.BACKEND === 'cln') {
      return {
        publicKey: publicKey,
        network: socket.network,
        addr: socket.addr,
      };
    } else /* if (config.LIGHTNING.BACKEND === 'lnd') */ {
      const formatted = this.findSocketNetwork(socket.addr);
      return {
        publicKey: publicKey,
        network: formatted.network,
        addr: formatted.url,
      };
    }
  }

  static calculateCpfp(height: number, transactions: TransactionExtended[], saveRelatives: boolean = false): CpfpSummary {
    const clusters: CpfpCluster[] = []; // list of all cpfp clusters in this block
    const clusterMap: { [txid: string]: CpfpCluster } = {}; // map transactions to their cpfp cluster
    let clusterTxs: TransactionExtended[] = []; // working list of elements of the current cluster
    let ancestors: { [txid: string]: boolean } = {}; // working set of ancestors of the current cluster root
    const txMap: { [txid: string]: TransactionExtended } = {};
    // initialize the txMap
    for (const tx of transactions) {
      txMap[tx.txid] = tx;
    }
    // reverse pass to identify CPFP clusters
    for (let i = transactions.length - 1; i >= 0; i--) {
      const tx = transactions[i];
      if (!ancestors[tx.txid]) {
        let totalFee = 0;
        let totalVSize = 0;
        clusterTxs.forEach(tx => {
          totalFee += tx?.fee || 0;
          totalVSize += (tx.weight / 4);
        });
        const effectiveFeePerVsize = totalFee / totalVSize;
        let cluster: CpfpCluster;
        if (clusterTxs.length > 1) {
          cluster = {
            root: clusterTxs[0].txid,
            height,
            txs: clusterTxs.map(tx => { return { txid: tx.txid, weight: tx.weight, fee: tx.fee || 0 }; }),
            effectiveFeePerVsize,
          };
          clusters.push(cluster);
        }
        clusterTxs.forEach(tx => {
          txMap[tx.txid].effectiveFeePerVsize = effectiveFeePerVsize;
          if (cluster) {
            clusterMap[tx.txid] = cluster;
          }
        });
        // reset working vars
        clusterTxs = [];
        ancestors = {};
      }
      clusterTxs.push(tx);
      tx.vin.forEach(vin => {
        ancestors[vin.txid] = true;
      });
    }
    // forward pass to enforce ancestor rate caps
    for (const tx of transactions) {
      let minAncestorRate = tx.effectiveFeePerVsize;
      for (const vin of tx.vin) {
        if (txMap[vin.txid]?.effectiveFeePerVsize) {
          minAncestorRate = Math.min(minAncestorRate, txMap[vin.txid].effectiveFeePerVsize);
        }
      }
      // check rounded values to skip cases with almost identical fees
      const roundedMinAncestorRate = Math.ceil(minAncestorRate);
      const roundedEffectiveFeeRate = Math.floor(tx.effectiveFeePerVsize);
      if (roundedMinAncestorRate < roundedEffectiveFeeRate) {
        tx.effectiveFeePerVsize = minAncestorRate;
        if (!clusterMap[tx.txid]) {
          // add a single-tx cluster to record the dependent rate
          const cluster = {
            root: tx.txid,
            height,
            txs: [{ txid: tx.txid, weight: tx.weight, fee: tx.fee || 0 }],
            effectiveFeePerVsize: minAncestorRate,
          };
          clusterMap[tx.txid] = cluster;
          clusters.push(cluster);
        } else {
          // update the existing cluster with the dependent rate
          clusterMap[tx.txid].effectiveFeePerVsize = minAncestorRate;
        }
      }
    }
    if (saveRelatives) {
      for (const cluster of clusters) {
        cluster.txs.forEach((member, index) => {
          txMap[member.txid].descendants = cluster.txs.slice(0, index).reverse();
          txMap[member.txid].ancestors = cluster.txs.slice(index + 1).reverse();
          txMap[member.txid].effectiveFeePerVsize = cluster.effectiveFeePerVsize;
        });
      }
    }
    return {
      transactions,
      clusters,
    };
  }

  static calcEffectiveFeeStatistics(transactions: { weight: number, fee: number, effectiveFeePerVsize?: number, txid: string, acceleration?: boolean }[]): EffectiveFeeStats {
    const sortedTxs = transactions.map(tx => { return { txid: tx.txid, weight: tx.weight, rate: tx.effectiveFeePerVsize || ((tx.fee || 0) / (tx.weight / 4)) }; }).sort((a, b) => a.rate - b.rate);

    let weightCount = 0;
    let medianFee = 0;
    let medianWeight = 0;

    // calculate the "medianFee" as the average fee rate of the middle 10000 weight units of transactions
    const leftBound = 1995000;
    const rightBound = 2005000;
    for (let i = 0; i < sortedTxs.length && weightCount < rightBound; i++) {
      const left = weightCount;
      const right = weightCount + sortedTxs[i].weight;
      if (right > leftBound) {
        const weight = Math.min(right, rightBound) - Math.max(left, leftBound);
        medianFee += (sortedTxs[i].rate * (weight / 4) );
        medianWeight += weight;
      }
      weightCount += sortedTxs[i].weight;
    }
    const medianFeeRate = medianWeight ? (medianFee / (medianWeight / 4)) : 0;

    // minimum effective fee heuristic:
    // lowest of
    // a) the 1st percentile of effective fee rates
    // b) the minimum effective fee rate in the last 2% of transactions (in block order)
    const minFee = Math.min(
      Common.getNthPercentile(1, sortedTxs).rate,
      transactions.slice(-transactions.length / 50).reduce((min, tx) => { return Math.min(min, tx.effectiveFeePerVsize || ((tx.fee || 0) / (tx.weight / 4))); }, Infinity)
    );

    // maximum effective fee heuristic:
    // highest of
    // a) the 99th percentile of effective fee rates
    // b) the maximum effective fee rate in the first 2% of transactions (in block order)
    const maxFee = Math.max(
      Common.getNthPercentile(99, sortedTxs).rate,
      transactions.slice(0, transactions.length / 50).reduce((max, tx) => { return Math.max(max, tx.effectiveFeePerVsize || ((tx.fee || 0) / (tx.weight / 4))); }, 0)
    );

    return {
      medianFee: medianFeeRate,
      feeRange: [
        minFee,
        [10,25,50,75,90].map(n => Common.getNthPercentile(n, sortedTxs).rate),
        maxFee,
      ].flat(),
    };
  }

  static getNthPercentile(n: number, sortedDistribution: any[]): any {
    return sortedDistribution[Math.floor((sortedDistribution.length - 1) * (n / 100))];
  }

  static getTransactionFromRequest(req: Request, form: boolean): string {
    let rawTx: any = typeof req.body === 'object' && form
      ? Object.values(req.body)[0] as any
      : req.body;
    if (typeof rawTx !== 'string') {
      throw Object.assign(new Error('Non-string request body'), { code: -1 });
    }

    // Support both upper and lower case hex
    // Support both txHash= Form and direct API POST
    const reg = form ? /^txHash=((?:[a-fA-F0-9]{2})+)$/ : /^((?:[a-fA-F0-9]{2})+)$/;
    const matches = reg.exec(rawTx);
    if (!matches || !matches[1]) {
      throw Object.assign(new Error('Non-hex request body'), { code: -2 });
    }

    // Guaranteed to be a hex string of multiple of 2
    // Guaranteed to be lower case
    // Guaranteed to pass validation (see function below)
    return this.validateTransactionHex(matches[1].toLowerCase());
  }

  private static validateTransactionHex(txhex: string): string {
    // Do not mutate txhex

    // We assume txhex to be valid hex (output of getTransactionFromRequest above)

    // Check 1: Valid transaction parse
    let tx: bitcoinjs.Transaction;
    try {
      tx = bitcoinjs.Transaction.fromHex(txhex);
    } catch(e) {
      throw Object.assign(new Error('Invalid transaction (could not parse)'), { code: -4 });
    }

    // Check 2: Simple size check
    if (tx.weight() > config.MEMPOOL.MAX_PUSH_TX_SIZE_WEIGHT) {
      throw Object.assign(new Error(`Transaction too large (max ${config.MEMPOOL.MAX_PUSH_TX_SIZE_WEIGHT} weight units)`), { code: -3 });
    }

    // Check 3: Check unreachable script in taproot (if not allowed)
    if (!config.MEMPOOL.ALLOW_UNREACHABLE) {
      tx.ins.forEach(input => {
        const witness = input.witness;
        // See BIP 341: Script validation rules
        const hasAnnex = witness.length >= 2 &&
          witness[witness.length - 1][0] === 0x50;
        const scriptSpendMinLength = hasAnnex ? 3 : 2;
        const maybeScriptSpend = witness.length >= scriptSpendMinLength;

        if (maybeScriptSpend) {
          const controlBlock = witness[witness.length - scriptSpendMinLength + 1];
          if (controlBlock.length === 0 || !this.isValidLeafVersion(controlBlock[0])) {
            // Skip this input, it's not taproot
            return;
          }
          // Definitely taproot. Get script
          const script = witness[witness.length - scriptSpendMinLength];
          const decompiled = bitcoinjs.script.decompile(script);
          if (!decompiled || decompiled.length < 2) {
            // Skip this input
            return;
          }
          // Iterate up to second last (will look ahead 1 item)
          for (let i = 0; i < decompiled.length - 1; i++) {
            const first = decompiled[i];
            const second = decompiled[i + 1];
            if (
              first === bitcoinjs.opcodes.OP_FALSE &&
              second === bitcoinjs.opcodes.OP_IF
            ) {
              throw Object.assign(new Error('Unreachable taproot scripts not allowed'), { code: -5 });
            }
          }
        }
      })
    }

    // Pass through the input string untouched
    return txhex;
  }

  private static isValidLeafVersion(leafVersion: number): boolean {
    // See Note 7 in BIP341
    // https://github.com/bitcoin/bips/blob/66a1a8151021913047934ebab3f8883f2f8ca75b/bip-0341.mediawiki#cite_note-7
    // "What constraints are there on the leaf version?"

    // Must be an integer between 0 and 255
    // Since we're parsing a byte
    if (Math.floor(leafVersion) !== leafVersion || leafVersion < 0 || leafVersion > 255) {
      return false;
    }
    // "the leaf version cannot be odd"
    if ((leafVersion & 0x01) === 1) {
      return false;
    }
    // "The values that comply to this rule are
    // the 32 even values between 0xc0 and 0xfe
    if (leafVersion >= 0xc0 && leafVersion <= 0xfe) {
      return true;
    }
    // and also 0x66, 0x7e, 0x80, 0x84, 0x96, 0x98, 0xba, 0xbc, 0xbe."
    if ([0x66, 0x7e, 0x80, 0x84, 0x96, 0x98, 0xba, 0xbc, 0xbe].includes(leafVersion)) {
      return true;
    }
    // Otherwise, invalid
    return false;
  }
}

/**
 * Class to calculate average fee rates of a list of transactions
 * at certain weight percentiles, in a single pass
 * 
 * init with:
 *   maxWeight - the total weight to measure percentiles relative to (e.g. 4MW for a single block)
 *   percentileBandWidth - how many weight units to average over for each percentile (as a % of maxWeight)
 *   percentiles - an array of weight percentiles to compute, in %
 * 
 * then call .processNext(tx) for each transaction, in descending order
 * 
 * retrieve the final results with .getFeeStats()
 */
export class OnlineFeeStatsCalculator {
  private maxWeight: number;
  private percentiles = [10,25,50,75,90];

  private bandWidthPercent = 2;
  private bandWidth: number = 0;
  private bandIndex = 0;
  private leftBound = 0;
  private rightBound = 0;
  private inBand = false;
  private totalBandFee = 0;
  private totalBandWeight = 0;
  private minBandRate = Infinity;
  private maxBandRate = 0;

  private feeRange: { avg: number, min: number, max: number }[] = [];
  private totalWeight: number = 0;

  constructor (maxWeight: number, percentileBandWidth?: number, percentiles?: number[]) {
    this.maxWeight = maxWeight;
    if (percentiles && percentiles.length) {
      this.percentiles = percentiles;
    }
    if (percentileBandWidth != null) {
      this.bandWidthPercent = percentileBandWidth;
    }
    this.bandWidth = this.maxWeight * (this.bandWidthPercent / 100);
    // add min/max percentiles aligned to the ends of the range
    this.percentiles.unshift(this.bandWidthPercent / 2);
    this.percentiles.push(100 - (this.bandWidthPercent / 2));
    this.setNextBounds();
  }

  processNext(tx: { weight: number, fee: number, effectiveFeePerVsize?: number, feePerVsize?: number, rate?: number, txid: string }): void {
    let left = this.totalWeight;
    const right = this.totalWeight + tx.weight;
    if (!this.inBand && right <= this.leftBound) {
      this.totalWeight += tx.weight;
      return;
    }

    while (left < right) {
      if (right > this.leftBound) {
        this.inBand = true;
        const txRate = (tx.rate || tx.effectiveFeePerVsize || tx.feePerVsize || 0);
        const weight = Math.min(right, this.rightBound) - Math.max(left, this.leftBound);
        this.totalBandFee += (txRate * weight);
        this.totalBandWeight += weight;
        this.maxBandRate = Math.max(this.maxBandRate, txRate);
        this.minBandRate = Math.min(this.minBandRate, txRate);
      }
      left = Math.min(right, this.rightBound);

      if (left >= this.rightBound) {
        this.inBand = false;
        const avgBandFeeRate = this.totalBandWeight ? (this.totalBandFee / this.totalBandWeight) : 0;
        this.feeRange.unshift({ avg: avgBandFeeRate, min: this.minBandRate, max: this.maxBandRate });
        this.bandIndex++;
        this.setNextBounds();
        this.totalBandFee = 0;
        this.totalBandWeight = 0;
        this.minBandRate = Infinity;
        this.maxBandRate = 0;
      }
    }
    this.totalWeight += tx.weight;
  }

  private setNextBounds(): void {
    const nextPercentile = this.percentiles[this.bandIndex];
    if (nextPercentile != null) {
      this.leftBound = ((nextPercentile / 100) * this.maxWeight) - (this.bandWidth / 2);
      this.rightBound = this.leftBound + this.bandWidth;
    } else {
      this.leftBound = Infinity;
      this.rightBound = Infinity;
    }
  }

  getRawFeeStats(): WorkingEffectiveFeeStats {
    if (this.totalBandWeight > 0) {
      const avgBandFeeRate = this.totalBandWeight ? (this.totalBandFee / this.totalBandWeight) : 0;
      this.feeRange.unshift({ avg: avgBandFeeRate, min: this.minBandRate, max: this.maxBandRate });
    }
    while (this.feeRange.length < this.percentiles.length) {
      this.feeRange.unshift({ avg: 0, min: 0, max: 0 });
    }
    return {
      minFee: this.feeRange[0].min,
      medianFee: this.feeRange[Math.floor(this.feeRange.length / 2)].avg,
      maxFee: this.feeRange[this.feeRange.length - 1].max,
      feeRange: this.feeRange.map(f => f.avg),
    };
  }

  getFeeStats(): EffectiveFeeStats {
    const stats = this.getRawFeeStats();
    stats.feeRange[0] = stats.minFee;
    stats.feeRange[stats.feeRange.length - 1] = stats.maxFee;
    return stats;
  }
}<|MERGE_RESOLUTION|>--- conflicted
+++ resolved
@@ -424,30 +424,6 @@
       if (vin.sequence < 0xfffffffe) {
         rbf = true;
       }
-<<<<<<< HEAD
-      switch (vin.prevout?.scriptpubkey_type) {
-        case 'p2pk': flags |= TransactionFlags.p2pk; break;
-        case 'multisig': flags |= TransactionFlags.p2ms; break;
-        case 'p2pkh': flags |= TransactionFlags.p2pkh; break;
-        case 'p2sh': flags |= TransactionFlags.p2sh; break;
-        case 'v0_p2wpkh': flags |= TransactionFlags.p2wpkh; break;
-        case 'v0_p2wsh': flags |= TransactionFlags.p2wsh; break;
-        case 'v1_p2tr': {
-          if (!vin.witness?.length) {
-            throw new Error('Taproot input missing witness data');
-          }
-          flags |= TransactionFlags.p2tr;
-          // in taproot, if the last witness item begins with 0x50, it's an annex
-          const hasAnnex = vin.witness?.[vin.witness.length - 1].startsWith('50');
-          // script spends have more than one witness item, not counting the annex (if present)
-          if (vin.witness.length > (hasAnnex ? 2 : 1)) {
-            // the script itself is the second-to-last witness item, not counting the annex
-            const asm = vin.inner_witnessscript_asm || transactionUtils.convertScriptSigAsm(vin.witness[vin.witness.length - (hasAnnex ? 3 : 2)]);
-            // inscriptions smuggle data within an 'OP_0 OP_IF ... OP_ENDIF' envelope
-            if (asm?.includes('OP_0 OP_IF')) {
-              flags |= TransactionFlags.inscription;
-              tx.spam = true;
-=======
       if (vin.prevout?.scriptpubkey_type) {
         switch (vin.prevout?.scriptpubkey_type) {
           case 'p2pk': flags |= TransactionFlags.p2pk; break;
@@ -459,7 +435,6 @@
           case 'v1_p2tr': {
             if (!vin.witness?.length) {
               throw new Error('Taproot input missing witness data');
->>>>>>> b0058e94
             }
             flags |= TransactionFlags.p2tr;
             flags = Common.isInscription(vin, flags);
