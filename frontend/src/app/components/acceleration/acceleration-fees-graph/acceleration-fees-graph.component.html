--- conflicted
+++ resolved
@@ -10,14 +10,7 @@
     </div>  
 
     <form [formGroup]="radioGroupForm" class="formRadioGroup" *ngIf="daysAvailable">
-<<<<<<< HEAD
       <div class="btn-group" role="group" name="radioBasic">
-        <input type="radio" class="btn-check" id="accelerationfees-24h" [value]="'24h'" fragment="24h" [routerLink]="['/graphs/acceleration/fees' | relativeUrl]" formControlName="dateSpan">
-        <label class="btn btn-primary btn-sm" for="accelerationfees-24h">24h</label>
-        <ng-container *ngIf="daysAvailable >= 1">
-          <input type="radio" class="btn-check" id="accelerationfees-3d" [value]="'3d'" fragment="3d" [routerLink]="['/graphs/acceleration/fees' | relativeUrl]" formControlName="dateSpan">
-          <label class="btn btn-primary btn-sm" for="accelerationfees-3d">3D</label>
-        </ng-container>
         <ng-container *ngIf="daysAvailable >= 3">
           <input type="radio" class="btn-check" id="accelerationfees-1w" [value]="'1w'" fragment="1w" [routerLink]="['/graphs/acceleration/fees' | relativeUrl]" formControlName="dateSpan">
           <label class="btn btn-primary btn-sm" for="accelerationfees-1w">1W</label>
@@ -48,33 +41,6 @@
         </ng-container>
         <input type="radio" class="btn-check" id="accelerationfees-all" [value]="'all'" fragment="all" [routerLink]="['/graphs/acceleration/fees' | relativeUrl]" formControlName="dateSpan">
         <label class="btn btn-primary btn-sm" for="accelerationfees-all">ALL</label>
-=======
-      <div class="btn-group btn-group-toggle" name="radioBasic">
-        <label class="btn btn-primary btn-sm" *ngIf="daysAvailable >= 3" [class.active]="radioGroupForm.get('dateSpan').value === '1w'">
-          <input type="radio" [value]="'1w'" fragment="1w" [routerLink]="['/graphs/acceleration/fees' | relativeUrl]" formControlName="dateSpan"> 1W
-        </label>
-        <label class="btn btn-primary btn-sm" *ngIf="daysAvailable >= 7" [class.active]="radioGroupForm.get('dateSpan').value === '1m'">
-          <input type="radio" [value]="'1m'" fragment="1m" [routerLink]="['/graphs/acceleration/fees' | relativeUrl]" formControlName="dateSpan"> 1M
-        </label>
-        <label class="btn btn-primary btn-sm" *ngIf="daysAvailable >= 30" [class.active]="radioGroupForm.get('dateSpan').value === '3m'">
-          <input type="radio" [value]="'3m'" fragment="3m" [routerLink]="['/graphs/acceleration/fees' | relativeUrl]" formControlName="dateSpan"> 3M
-        </label>
-        <label class="btn btn-primary btn-sm" *ngIf="daysAvailable >= 90" [class.active]="radioGroupForm.get('dateSpan').value === '6m'">
-          <input type="radio" [value]="'6m'" fragment="6m" [routerLink]="['/graphs/acceleration/fees' | relativeUrl]" formControlName="dateSpan"> 6M
-        </label>
-        <label class="btn btn-primary btn-sm" *ngIf="daysAvailable >= 180" [class.active]="radioGroupForm.get('dateSpan').value === '1y'">
-          <input type="radio" [value]="'1y'" fragment="1y" [routerLink]="['/graphs/acceleration/fees' | relativeUrl]" formControlName="dateSpan"> 1Y
-        </label>
-        <label class="btn btn-primary btn-sm" *ngIf="daysAvailable >= 360" [class.active]="radioGroupForm.get('dateSpan').value === '2y'">
-          <input type="radio" [value]="'2y'" fragment="2y" [routerLink]="['/graphs/acceleration/fees' | relativeUrl]" formControlName="dateSpan"> 2Y
-        </label>
-        <label class="btn btn-primary btn-sm" *ngIf="daysAvailable >= 720" [class.active]="radioGroupForm.get('dateSpan').value === '3y'">
-          <input type="radio" [value]="'3y'" fragment="3y" [routerLink]="['/graphs/acceleration/fees' | relativeUrl]" formControlName="dateSpan"> 3Y
-        </label>
-        <label class="btn btn-primary btn-sm" [class.active]="radioGroupForm.get('dateSpan').value === 'all'">
-          <input type="radio" [value]="'all'" fragment="all" [routerLink]="['/graphs/acceleration/fees' | relativeUrl]" formControlName="dateSpan"> ALL
-        </label>
->>>>>>> 3580731f
       </div>
     </form>
   </div>
