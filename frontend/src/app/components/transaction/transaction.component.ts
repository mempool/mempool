--- conflicted
+++ resolved
@@ -338,18 +338,12 @@
         })
       )
       .subscribe((tx: Transaction) => {
-<<<<<<< HEAD
-        if (!tx) {
-          this.seoService.logSoft404();
-          return;
-        }
-        this.seoService.clearSoft404();
-=======
           if (!tx) {
             this.fetchCachedTx$.next(this.txId);
+            this.seoService.logSoft404();
             return;
           }
->>>>>>> c1c69d72
+          this.seoService.clearSoft404();
 
           this.tx = tx;
           this.setFeatures();
@@ -459,25 +453,8 @@
       this.setGraphSize();
     });
 
-<<<<<<< HEAD
-  ngAfterViewInit(): void {
-    this.setGraphSize();
-  }
-
-  handleLoadElectrsTransactionError(error: any): Observable<any> {
-    if (error.status === 404 && /^[a-fA-F0-9]{64}$/.test(this.txId)) {
-      this.websocketService.startMultiTrackTransaction(this.txId);
-      this.waitingForTransaction = true;
-    }
-    this.error = error;
-    this.seoService.logSoft404();
-    this.isLoadingTx = false;
-    return of(false);
-  }
-=======
     this.mempoolBlocksSubscription = this.stateService.mempoolBlocks$.subscribe((mempoolBlocks) => {
       this.now = Date.now();
->>>>>>> c1c69d72
 
       if (!this.tx || this.mempoolPosition) {
         return;
@@ -515,6 +492,7 @@
       this.waitingForTransaction = true;
     }
     this.error = error;
+    this.seoService.logSoft404();
     this.isLoadingTx = false;
     return of(false);
   }
