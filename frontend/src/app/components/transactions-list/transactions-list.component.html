--- conflicted
+++ resolved
@@ -519,10 +519,7 @@
       </div>
       <div class="float-start mt-2-5 grey-info-text" *ngIf="tx.fee === -1" i18n="transactions-list.load-to-reveal-fee-info">Show more inputs to reveal fee data</div>
 
-<<<<<<< HEAD
-      <div class="float-end">
-=======
-      <div class="float-right" [class.has-accelerate]="!tx.status?.confirmed && acceleratedTxids">
+      <div class="float-end" [class.has-accelerate]="!tx.status?.confirmed && acceleratedTxids">
         @if (!tx.status?.confirmed && acceleratedTxids) {
           <button type="button" class="btn btn-sm accelerate mt-2 mr-2" [class.blink]="acceleratedTxids.has(tx.txid)" [routerLink]="['/tx/' | relativeUrl, tx.txid]" [fragment]="'accelerate'">
             <img src="/resources/mempool-accelerator-sparkles-light.svg" height="15" class="mr-2" />
@@ -533,7 +530,6 @@
             }
           </button>
         }
->>>>>>> 3580731f
         <ng-container *ngIf="showConfirmations && latestBlock$ | async as latestBlock">
           <app-confirmations [chainTip]="latestBlock?.height" [height]="tx?.status?.block_height" [buttonClass]="(!tx.status?.confirmed && acceleratedTxids) ? 'mt-2 confirmation-compact' : 'mt-2'"></app-confirmations>
         </ng-container>
