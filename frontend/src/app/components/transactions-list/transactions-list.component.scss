--- conflicted
+++ resolved
@@ -1,6 +1,5 @@
 .arrow-td {
 	width: 22px;
-	background-color: #24273e;
 }
 
 .arrow {
@@ -134,13 +133,8 @@
 	margin-left: 10px; 
 }
 
-<<<<<<< HEAD
-.highlightIndex {
-	background-color: #653b9c;
-=======
 .tx-page-container {
 	padding: 10px; 
 	margin-bottom: 10px;
 	margin-top: 10px;
->>>>>>> 1e9f131a
 }