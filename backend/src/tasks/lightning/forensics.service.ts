import DB from '../../database';
import logger from '../../logger';
import channelsApi from '../../api/explorer/channels.api';
import bitcoinApi from '../../api/bitcoin/bitcoin-api-factory';
import config from '../../config';
import indexer from '../../indexer';
import { IEsploraApi } from '../../api/bitcoin/esplora-api.interface';
import { Common } from '../../api/common';
import { ILightningApi } from '../../api/lightning/lightning-api.interface';

const tempCacheSize = 10000;

class ForensicsService {
  loggerTimer = 0;
  closedChannelsScanBlock = 0;
  txCache: { [txid: string]: IEsploraApi.Transaction } = {};
  tempCached: string[] = [];

  public async $startService(): Promise<void> {
    logger.info('Starting lightning network forensics service');

    this.loggerTimer = new Date().getTime() / 1000;

    await this.$runTasks();
  }

  private async $runTasks(): Promise<void> {
    try {
      logger.debug(`Running forensics scans`);

      if (config.MEMPOOL.BACKEND === 'esplora' || indexer.isCoreIndexReady('txospenderindex')) {
        await this.$runClosedChannelsForensics(false);
        await this.$runOpenedChannelsForensics();
      }

    } catch (e) {
      logger.err('ForensicsService.$runTasks() error: ' + (e instanceof Error ? e.message : e));
    }

    setTimeout(() => { this.$runTasks(); }, 1000 * config.LIGHTNING.FORENSICS_INTERVAL);
  }

  /*
    1. Mutually closed
    2. Forced closed
    3. Forced closed with penalty

    ┌────────────────────────────────────┐       ┌────────────────────────────┐
    │ outputs contain revocation script? ├──yes──► force close w/ penalty = 3 │
    └──────────────┬─────────────────────┘       └────────────────────────────┘
                   no
    ┌──────────────▼──────────────────────────┐
    │ outputs contain other lightning script? ├──┐
    └──────────────┬──────────────────────────┘  │
                   no                           yes
    ┌──────────────▼─────────────┐               │
    │ sequence starts with 0x80  │      ┌────────▼────────┐
    │           and              ├──────► force close = 2 │
    │ locktime starts with 0x20? │      └─────────────────┘
    └──────────────┬─────────────┘
                   no
         ┌─────────▼────────┐
         │ mutual close = 1 │
         └──────────────────┘
  */

  public async $runClosedChannelsForensics(onlyNewChannels: boolean = false): Promise<void> {
<<<<<<< HEAD
    if (config.MEMPOOL.BACKEND !== 'esplora' && indexer.isCoreIndexReady('txospenderindex') !== null) {
=======
    // Only Esplora backend can retrieve spent transaction outputs
    if (config.MEMPOOL.BACKEND !== 'esplora') {
>>>>>>> 9494d2fb
      return;
    }

    try {
      logger.debug(`Started running closed channel forensics...`);
      let allChannels;
      if (onlyNewChannels) {
        allChannels = await channelsApi.$getClosedChannelsWithoutReason();
      } else {
        allChannels = await channelsApi.$getUnresolvedClosedChannels();
      }

      let progress = 0;
      const sliceLength = Math.ceil(config.ESPLORA.BATCH_QUERY_BASE_SIZE / 10);
      // process batches of 1000 channels
      for (let i = 0; i < Math.ceil(allChannels.length / sliceLength); i++) {
        const channels = allChannels.slice(i * sliceLength, (i + 1) * sliceLength);

        let allOutspends: IEsploraApi.Outspend[][] = [];
        const forceClosedChannels: { channel: any, cachedSpends: string[] }[] = [];

        // fetch outspends in bulk
        try {
          const outspendTxids = channels.map(channel => channel.closing_transaction_id);
          allOutspends = await bitcoinApi.$getBatchedOutspendsInternal(outspendTxids);
          logger.info(`Fetched outspends for ${allOutspends.length} txs from esplora for LN forensics`);
          await Common.sleep$(config.LIGHTNING.FORENSICS_RATE_LIMIT);
        } catch (e) {
          logger.err(`Failed to call ${config.ESPLORA.REST_API_URL + '/internal/txs/outspends/by-txid'}. Reason ${e instanceof Error ? e.message : e}`);
        }
        // fetch spending transactions in bulk and load into txCache
        const newSpendingTxids: { [txid: string]: boolean } = {};
        for (const outspends of allOutspends) {
          for (const outspend of outspends) {
            if (outspend.spent && outspend.txid) {
              newSpendingTxids[outspend.txid] = true;
            }
          }
        }
        const allOutspendTxs = await this.fetchTransactions(
          allOutspends.flatMap(outspends =>
            outspends
              .filter(outspend => outspend.spent && outspend.txid)
              .map(outspend => outspend.txid)
          )
        );
        logger.info(`Fetched ${allOutspendTxs.length} out-spending txs from esplora for LN forensics`);

        // process each outspend
        for (const [index, channel] of channels.entries()) {
          let reason = 0;
          const cached: string[] = [];
          try {
            const outspends = allOutspends[index];
            if (!outspends || !outspends.length) {
              // outspends are missing
              continue;
            }
            const lightningScriptReasons: number[] = [];
            for (const outspend of outspends) {
              if (outspend.spent && outspend.txid) {
                const spendingTx = this.txCache[outspend.txid];
                if (!spendingTx) {
                  continue;
                }
                cached.push(spendingTx.txid);
                const lightningScript = this.findLightningScript(spendingTx.vin[outspend.vin || 0]);
                lightningScriptReasons.push(lightningScript);
              }
            }
            const filteredReasons = lightningScriptReasons.filter((r) => r !== 1);
            if (filteredReasons.length) {
              if (filteredReasons.some((r) => r === 2 || r === 4)) {
                // Force closed with penalty
                reason = 3;
              } else {
                // Force closed without penalty
                reason = 2;
                await DB.query(`UPDATE channels SET closing_resolved = ? WHERE id = ?`, [true, channel.id]);
              }
              await DB.query(`UPDATE channels SET closing_reason = ? WHERE id = ?`, [reason, channel.id]);
              // clean up cached transactions
              cached.forEach(txid => {
                delete this.txCache[txid];
              });
            } else {
              forceClosedChannels.push({ channel, cachedSpends: cached });
            }
          } catch (e) {
            logger.err(`$runClosedChannelsForensics() failed for channel ${channel.short_id}. Reason: ${e instanceof Error ? e.message : e}`);
          }
        }

        // fetch force-closing transactions in bulk
        const closingTxs = await this.fetchTransactions(forceClosedChannels.map(x => x.channel.closing_transaction_id));
        logger.info(`Fetched ${closingTxs.length} closing txs from esplora for LN forensics`);

        // process channels with no lightning script reasons
        for (const { channel, cachedSpends } of forceClosedChannels) {
          const closingTx = this.txCache[channel.closing_transaction_id];
          if (!closingTx) {
            // no channel close transaction found yet
            continue;
          }
          /*
            We can detect a commitment transaction (force close) by reading Sequence and Locktime
            https://github.com/lightning/bolts/blob/master/03-transactions.md#commitment-transaction
          */
          const sequenceHex: string = closingTx.vin[0].sequence.toString(16);
          const locktimeHex: string = closingTx.locktime.toString(16);
          let reason;
          if (sequenceHex.substring(0, 2) === '80' && locktimeHex.substring(0, 2) === '20') {
            // Force closed, but we can't be sure if it's a penalty or not
            reason = 2;
          } else {
            // Mutually closed
            reason = 1;
            // clean up cached transactions
            delete this.txCache[closingTx.txid];
            for (const txid of cachedSpends) {
              delete this.txCache[txid];
            }
          }
          await DB.query(`UPDATE channels SET closing_reason = ? WHERE id = ?`, [reason, channel.id]);
        }

        progress += channels.length;
        const elapsedSeconds = Math.round((new Date().getTime() / 1000) - this.loggerTimer);
        if (elapsedSeconds > 10) {
          logger.debug(`Updating channel closed channel forensics ${progress}/${allChannels.length}`);
          this.loggerTimer = new Date().getTime() / 1000;
        }
      }
      logger.debug(`Closed channels forensics scan complete.`);
    } catch (e) {
      logger.err('$runClosedChannelsForensics() error: ' + (e instanceof Error ? e.message : e));
    }
  }

  private findLightningScript(vin: IEsploraApi.Vin): number {
    const topElement = vin.witness?.length > 2 ? vin.witness[vin.witness.length - 2] : null;
      if (/^OP_IF OP_PUSHBYTES_33 \w{66} OP_ELSE OP_PUSH(NUM_\d+|BYTES_(1 \w{2}|2 \w{4})) OP_CSV OP_DROP OP_PUSHBYTES_33 \w{66} OP_ENDIF OP_CHECKSIG$/.test(vin.inner_witnessscript_asm)) {
        // https://github.com/lightning/bolts/blob/master/03-transactions.md#commitment-transaction-outputs
        if (topElement === '01') {
          // top element is '01' to get in the revocation path
          // 'Revoked Lightning Force Close';
          // Penalty force closed
          return 2;
        } else {
          // top element is '', this is a delayed to_local output
          // 'Lightning Force Close';
          return 3;
        }
      } else if (
        /^OP_DUP OP_HASH160 OP_PUSHBYTES_20 \w{40} OP_EQUAL OP_IF OP_CHECKSIG OP_ELSE OP_PUSHBYTES_33 \w{66} OP_SWAP OP_SIZE OP_PUSHBYTES_1 20 OP_EQUAL OP_NOTIF OP_DROP OP_PUSHNUM_2 OP_SWAP OP_PUSHBYTES_33 \w{66} OP_PUSHNUM_2 OP_CHECKMULTISIG OP_ELSE OP_HASH160 OP_PUSHBYTES_20 \w{40} OP_EQUALVERIFY OP_CHECKSIG OP_ENDIF (OP_PUSHNUM_1 OP_CSV OP_DROP |)OP_ENDIF$/.test(vin.inner_witnessscript_asm) ||
        /^OP_DUP OP_HASH160 OP_PUSHBYTES_20 \w{40} OP_EQUAL OP_IF OP_CHECKSIG OP_ELSE OP_PUSHBYTES_33 \w{66} OP_SWAP OP_SIZE OP_PUSHBYTES_1 20 OP_EQUAL OP_IF OP_HASH160 OP_PUSHBYTES_20 \w{40} OP_EQUALVERIFY OP_PUSHNUM_2 OP_SWAP OP_PUSHBYTES_33 \w{66} OP_PUSHNUM_2 OP_CHECKMULTISIG OP_ELSE OP_DROP OP_PUSHBYTES_3 \w{6} OP_CLTV OP_DROP OP_CHECKSIG OP_ENDIF (OP_PUSHNUM_1 OP_CSV OP_DROP |)OP_ENDIF$/.test(vin.inner_witnessscript_asm)
      ) {
        // https://github.com/lightning/bolts/blob/master/03-transactions.md#offered-htlc-outputs
        // https://github.com/lightning/bolts/blob/master/03-transactions.md#received-htlc-outputs
        if (topElement?.length === 66) {
          // top element is a public key
          // 'Revoked Lightning HTLC'; Penalty force closed
          return 4;
        } else if (topElement) {
          // top element is a preimage
          // 'Lightning HTLC';
          return 5;
        } else {
          // top element is '' to get in the expiry of the script
          // 'Expired Lightning HTLC';
          return 6;
        }
      } else if (/^OP_PUSHBYTES_33 \w{66} OP_CHECKSIG OP_IFDUP OP_NOTIF OP_PUSHNUM_16 OP_CSV OP_ENDIF$/.test(vin.inner_witnessscript_asm)) {
        // https://github.com/lightning/bolts/blob/master/03-transactions.md#to_local_anchor-and-to_remote_anchor-output-option_anchors
        if (topElement) {
          // top element is a signature
          // 'Lightning Anchor';
          return 7;
        } else {
          // top element is '', it has been swept after 16 blocks
          // 'Swept Lightning Anchor';
          return 8;
        }
      }
      return 1;
  }

  // If a channel open tx spends funds from a another channel transaction,
  // we can attribute that output to a specific counterparty
  private async $runOpenedChannelsForensics(): Promise<void> {
    const runTimer = Date.now();
    let progress = 0;

    try {
      logger.debug(`Started running open channel forensics...`);
      const channels = await channelsApi.$getChannelsWithoutSourceChecked();

      // preload open channel transactions
      await this.fetchTransactions(channels.map(channel => channel.transaction_id), true);

      for (const openChannel of channels) {
        const openTx = this.txCache[openChannel.transaction_id];
        if (!openTx) {
          continue;
        }
        for (const input of openTx.vin) {
          const closeChannel = await channelsApi.$getChannelByClosingId(input.txid);
          if (closeChannel) {
            // this input directly spends a channel close output
            await this.$attributeChannelBalances(closeChannel, openChannel, input);
          } else {
            const prevOpenChannels = await channelsApi.$getChannelsByOpeningId(input.txid);
            if (prevOpenChannels?.length) {
              // this input spends a channel open change output
              for (const prevOpenChannel of prevOpenChannels) {
                await this.$attributeChannelBalances(prevOpenChannel, openChannel, input, null, null, true);
              }
            } else {
              // check if this input spends any swept channel close outputs
              await this.$attributeSweptChannelCloses(openChannel, input);
            }
          }
        }
        // calculate how much of the total input value is attributable to the channel open output
        openChannel.funding_ratio = openTx.vout[openChannel.transaction_vout].value / ((openTx.vout.reduce((sum, v) => sum + v.value, 0) || 1) + openTx.fee);
        // save changes to the opening channel, and mark it as checked
        if (openTx?.vin?.length === 1) {
          openChannel.single_funded = true;
        }
        if (openChannel.node1_funding_balance || openChannel.node2_funding_balance || openChannel.node1_closing_balance || openChannel.node2_closing_balance || openChannel.closed_by) {
          await channelsApi.$updateOpeningInfo(openChannel);
        }
        await channelsApi.$markChannelSourceChecked(openChannel.id);

        ++progress;
        const elapsedSeconds = Math.round((new Date().getTime() / 1000) - this.loggerTimer);
        if (elapsedSeconds > 10) {
          logger.debug(`Updating opened channel forensics ${progress}/${channels?.length}`);
          this.loggerTimer = new Date().getTime() / 1000;
          this.truncateTempCache();
        }
        if (Date.now() - runTimer > (config.LIGHTNING.FORENSICS_INTERVAL * 1000)) {
          break;
        }
      }

      logger.debug(`Open channels forensics scan complete.`);
    } catch (e) {
      logger.err('$runOpenedChannelsForensics() error: ' + (e instanceof Error ? e.message : e));
    } finally {
      this.clearTempCache();
    }
  }

  // Check if a channel open tx input spends the result of a swept channel close output
  private async $attributeSweptChannelCloses(openChannel: ILightningApi.Channel, input: IEsploraApi.Vin): Promise<void> {
    const sweepTx = await this.fetchTransaction(input.txid, true);
    if (!sweepTx) {
      logger.err(`couldn't find input transaction for channel forensics ${openChannel.channel_id} ${input.txid}`);
      return;
    }
    const openContribution = sweepTx.vout[input.vout].value;
    for (const sweepInput of sweepTx.vin) {
      const lnScriptType = this.findLightningScript(sweepInput);
      if (lnScriptType > 1) {
        const closeChannel = await channelsApi.$getChannelByClosingId(sweepInput.txid);
        if (closeChannel) {
          const initiator = (lnScriptType === 2 || lnScriptType === 4) ? 'remote' : (lnScriptType === 3 ? 'local' : null);
          await this.$attributeChannelBalances(closeChannel, openChannel, sweepInput, openContribution, initiator);
        }
      }
    }
  }

  private async $attributeChannelBalances(
    prevChannel, openChannel, input: IEsploraApi.Vin, openContribution: number | null = null,
    initiator: 'remote' | 'local' | null = null, linkedOpenings: boolean = false
  ): Promise<void> {
    // figure out which node controls the input/output
    let openSide;
    let prevLocal;
    let prevRemote;
    let matched = false;
    let ambiguous = false; // if counterparties are the same in both channels, we can't tell them apart
    if (openChannel.node1_public_key === prevChannel.node1_public_key) {
      openSide = 1;
      prevLocal = 1;
      prevRemote = 2;
      matched = true;
    } else if (openChannel.node1_public_key === prevChannel.node2_public_key) {
      openSide = 1;
      prevLocal = 2;
      prevRemote = 1;
      matched = true;
    }
    if (openChannel.node2_public_key === prevChannel.node1_public_key) {
      openSide = 2;
      prevLocal = 1;
      prevRemote = 2;
      if (matched) {
        ambiguous = true;
      }
      matched = true;
    } else if (openChannel.node2_public_key === prevChannel.node2_public_key) {
      openSide = 2;
      prevLocal = 2;
      prevRemote = 1;
      if (matched) {
        ambiguous = true;
      }
      matched = true;
    }

    if (matched && !ambiguous) {
      // fetch closing channel transaction and perform forensics on the outputs
      const prevChannelTx = await this.fetchTransaction(input.txid, true);
      let outspends: IEsploraApi.Outspend[] | undefined;
      try {
        outspends = await bitcoinApi.$getOutspends(input.txid);
        await Common.sleep$(config.LIGHTNING.FORENSICS_RATE_LIMIT);
      } catch (e) {
        logger.err(`Failed to call ${config.ESPLORA.REST_API_URL + '/tx/' + input.txid + '/outspends'}. Reason ${e instanceof Error ? e.message : e}`);
      }
      if (!outspends || !prevChannelTx) {
        return;
      }
      if (!linkedOpenings) {
        if (!prevChannel.outputs || !prevChannel.outputs.length) {
          prevChannel.outputs = prevChannelTx.vout.map(vout => {
            return {
              type: 0,
              value: vout.value,
            };
          });
        }

        // preload outspend transactions
        await this.fetchTransactions(outspends.filter(o => o.spent && o.txid).map(o => o.txid), true);

        for (let i = 0; i < outspends?.length; i++) {
          const outspend = outspends[i];
          const output = prevChannel.outputs[i];
          if (outspend.spent && outspend.txid) {
            const spendingTx = this.txCache[outspend.txid];
            if (spendingTx) {
              output.type = this.findLightningScript(spendingTx.vin[outspend.vin || 0]);
            }
          } else {
            output.type = 0;
          }
        }

        // attribute outputs to each counterparty, and sum up total known balances
        prevChannel.outputs[input.vout].node = prevLocal;
        const isPenalty = prevChannel.outputs.filter((out) => out.type === 2 || out.type === 4)?.length > 0;
        const normalOutput = [1,3].includes(prevChannel.outputs[input.vout].type);
        const mutualClose = ((prevChannel.status === 2 || prevChannel.status === 'closed') && prevChannel.closing_reason === 1);
        let localClosingBalance = 0;
        let remoteClosingBalance = 0;
        for (const output of prevChannel.outputs) {
          if (isPenalty) {
            // penalty close, so local node takes everything
            localClosingBalance += output.value;
          } else if (output.node) {
            // this output determinstically linked to one of the counterparties
            if (output.node === prevLocal) {
              localClosingBalance += output.value;
            } else {
              remoteClosingBalance += output.value;
            }
          } else if (normalOutput && (output.type === 1 || output.type === 3 || (mutualClose && prevChannel.outputs.length === 2))) {
            // local node had one main output, therefore remote node takes the other
            remoteClosingBalance += output.value;
          }
        }
        prevChannel[`node${prevLocal}_closing_balance`] = localClosingBalance;
        prevChannel[`node${prevRemote}_closing_balance`] = remoteClosingBalance;
        prevChannel.closing_fee = prevChannelTx.fee;

        if (initiator && !linkedOpenings) {
          const initiatorSide = initiator === 'remote' ? prevRemote : prevLocal;
          prevChannel.closed_by = prevChannel[`node${initiatorSide}_public_key`];
        }
  
        // save changes to the closing channel
        await channelsApi.$updateClosingInfo(prevChannel);
      } else {
        if (prevChannelTx.vin.length <= 1) {
          prevChannel[`node${prevLocal}_funding_balance`] = prevChannel.capacity;
          prevChannel.single_funded = true;
          prevChannel.funding_ratio = 1;
          // save changes to the closing channel
          await channelsApi.$updateOpeningInfo(prevChannel);
        }
      }
      openChannel[`node${openSide}_funding_balance`] = openChannel[`node${openSide}_funding_balance`] + (openContribution || prevChannelTx?.vout[input.vout]?.value || 0);
    }
  }

  async fetchTransaction(txid: string, temp: boolean = false): Promise<IEsploraApi.Transaction | null> {
    let tx = this.txCache[txid];
    if (!tx) {
      try {
        tx = await bitcoinApi.$getRawTransaction(txid);
        this.txCache[txid] = tx;
        if (temp) {
          this.tempCached.push(txid);
        }
        await Common.sleep$(config.LIGHTNING.FORENSICS_RATE_LIMIT);
      } catch (e) {
        logger.err(`Failed to call ${config.ESPLORA.REST_API_URL + '/tx/' + txid}. Reason ${e instanceof Error ? e.message : e}`);
        return null;
      }
    }
    return tx;
  }

  // fetches a batch of transactions and adds them to the txCache
  // the returned list of txs does *not* preserve ordering or number
  async fetchTransactions(txids, temp: boolean = false): Promise<(IEsploraApi.Transaction | null)[]> {
    // deduplicate txids
    const uniqueTxids = [...new Set<string>(txids)];
    // filter out any transactions we already have in the cache
    const needToFetch: string[] = uniqueTxids.filter(txid => !this.txCache[txid]);
    try {
      const txs = await bitcoinApi.$getRawTransactions(needToFetch);
      for (const tx of txs) {
        this.txCache[tx.txid] = tx;
        if (temp) {
          this.tempCached.push(tx.txid);
        }
      }
      await Common.sleep$(config.LIGHTNING.FORENSICS_RATE_LIMIT);
    } catch (e) {
      logger.err(`Failed to call ${config.ESPLORA.REST_API_URL + '/txs'}. Reason ${e instanceof Error ? e.message : e}`);
      return [];
    }
    return txids.map(txid => this.txCache[txid]);
  }

  clearTempCache(): void {
    for (const txid of this.tempCached) {
      delete this.txCache[txid];
    }
    this.tempCached = [];
  }

  truncateTempCache(): void {
    if (this.tempCached.length > tempCacheSize) {
      const removed = this.tempCached.splice(0, this.tempCached.length - tempCacheSize);
      for (const txid of removed) {
        delete this.txCache[txid];
      }
    }
  }
}

export default new ForensicsService();<|MERGE_RESOLUTION|>--- conflicted
+++ resolved
@@ -64,13 +64,8 @@
          └──────────────────┘
   */
 
-  public async $runClosedChannelsForensics(onlyNewChannels: boolean = false): Promise<void> {
-<<<<<<< HEAD
+
     if (config.MEMPOOL.BACKEND !== 'esplora' && indexer.isCoreIndexReady('txospenderindex') !== null) {
-=======
-    // Only Esplora backend can retrieve spent transaction outputs
-    if (config.MEMPOOL.BACKEND !== 'esplora') {
->>>>>>> 9494d2fb
       return;
     }
 
