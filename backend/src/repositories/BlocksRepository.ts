--- conflicted
+++ resolved
@@ -1161,57 +1161,6 @@
     return <BlockExtended>blk;
   }
 
-<<<<<<< HEAD
-  /**
-   * Count how many blocks are indexed
-   */
-  public async $getIndexedBlockCount(): Promise<number> {
-    try {
-      const [res]: any[] = await DB.query(`SELECT COUNT(hash) as count FROM blocks`);
-      if (!res || !res.length) {
-        logger.err(`Unable to count indexed blocks in our db`);
-        return -1;
-      }
-      return res[0].count;
-    } catch (e) {
-      logger.err(`Unable to count indexed blocks in our db. Exception: ${JSON.stringify(e)}`);
-      return -1;
-    }
-  }
-
-  /**
-   * Count how many blocks are indexed with CPFP data
-   */
-  public async $getIndexedCpfpBlockCount(): Promise<number> {
-    try {
-      const [res]: any[] = await DB.query(`SELECT COUNT(DISTINCT height) as count FROM compact_cpfp_clusters`);
-      if (!res || !res.length) {
-        logger.err(`Unable to count indexed blocks with CPFP data in our db`);
-        return -1;
-      }
-      return res[0].count;
-    } catch (e) {
-      logger.err(`Unable to count indexed blocks with CPFP data in our db. Exception: ${JSON.stringify(e)}`);
-      return -1;
-    }
-  }
-
-  /**
-   * Count how many blocks are indexed with coin stats data
-   */
-  public async $getIndexedCoinStatsBlockCount(): Promise<number> {
-    try {
-      const [res]: any[] = await DB.query(`SELECT COUNT(hash) as count FROM blocks WHERE utxoset_size IS NOT NULL && total_input_amt IS NOT NULL`);
-      if (!res || !res.length) {
-        logger.err(`Unable to count indexed blocks with coin stats data in our db`);
-        return -1;
-      }
-      return res[0].count;
-    } catch (e) {
-      logger.err(`Unable to count indexed blocks with coin stats data in our db. Exception: ${JSON.stringify(e)}`);
-      return -1;
-    }
-=======
   // Execute reindexing tasks & lazy schema migrations
   public async $migrateBlocks(): Promise<number> {
     let blocksMigrated = 0;
@@ -1278,7 +1227,57 @@
       throw e;
     }
     return blocksMigrated;
->>>>>>> 4faf3bdf
+  }
+
+  /**
+   * Count how many blocks are indexed
+   */
+  public async $getIndexedBlockCount(): Promise<number> {
+    try {
+      const [res]: any[] = await DB.query(`SELECT COUNT(hash) as count FROM blocks`);
+      if (!res || !res.length) {
+        logger.err(`Unable to count indexed blocks in our db`);
+        return -1;
+      }
+      return res[0].count;
+    } catch (e) {
+      logger.err(`Unable to count indexed blocks in our db. Exception: ${JSON.stringify(e)}`);
+      return -1;
+    }
+  }
+
+  /**
+   * Count how many blocks are indexed with CPFP data
+   */
+  public async $getIndexedCpfpBlockCount(): Promise<number> {
+    try {
+      const [res]: any[] = await DB.query(`SELECT COUNT(DISTINCT height) as count FROM compact_cpfp_clusters`);
+      if (!res || !res.length) {
+        logger.err(`Unable to count indexed blocks with CPFP data in our db`);
+        return -1;
+      }
+      return res[0].count;
+    } catch (e) {
+      logger.err(`Unable to count indexed blocks with CPFP data in our db. Exception: ${JSON.stringify(e)}`);
+      return -1;
+    }
+  }
+
+  /**
+   * Count how many blocks are indexed with coin stats data
+   */
+  public async $getIndexedCoinStatsBlockCount(): Promise<number> {
+    try {
+      const [res]: any[] = await DB.query(`SELECT COUNT(hash) as count FROM blocks WHERE utxoset_size IS NOT NULL && total_input_amt IS NOT NULL`);
+      if (!res || !res.length) {
+        logger.err(`Unable to count indexed blocks with coin stats data in our db`);
+        return -1;
+      }
+      return res[0].count;
+    } catch (e) {
+      logger.err(`Unable to count indexed blocks with coin stats data in our db. Exception: ${JSON.stringify(e)}`);
+      return -1;
+    }
   }
 }
 
