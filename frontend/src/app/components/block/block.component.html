<div class="container-xl" (window:resize)="onResize($event)">

  <div class="title-block" [class.time-ltr]="timeLtr" id="block">
    <div *ngIf="block?.stale" class="alert alert-mempool" role="alert">
      <span i18n="block.reorged|Block reorg" class="alert-text">This block does not belong to the main chain, it has been replaced by:</span>
      <app-truncate [text]="block.canonical" [lastChars]="12" [link]="['/block/' | relativeUrl, block.canonical]" [maxWidth]="480"></app-truncate>
    </div>
    <h1>
      @if (!block?.stale) {
        <ng-container *ngIf="blockHeight == null || blockHeight > 0; else genesis" i18n="shared.block-title">Block</ng-container>
        <ng-template #genesis i18n="@@2303359202781425764">Genesis</ng-template>
      } @else {
        <ng-container i18n="shared.stale-block-title">Stale Block</ng-container>
      }
      <span class="next-previous-blocks">
        <a *ngIf="showNextBlocklink" class="nav-arrow next" [routerLink]="['/block/' | relativeUrl, nextBlockHeight]" (click)="navigateToNextBlock()" i18n-ngbTooltip="Next Block" ngbTooltip="Next Block" placement="bottom">
          <fa-icon [icon]="['fas', 'angle-left']" [fixedWidth]="true"></fa-icon>
        </a>
        <span *ngIf="!showNextBlocklink" placement="bottom" class="disable nav-arrow next">
          <fa-icon [icon]="['fas', 'angle-left']" [fixedWidth]="true"></fa-icon>
        </span>
        <a [routerLink]="['/block/' | relativeUrl, blockHash]" class="block-link">{{ blockHeight }}</a>
        <a *ngIf="showPreviousBlocklink && block" class="nav-arrow prev"  [routerLink]="['/block/' | relativeUrl, block.previousblockhash]" (click)="navigateToPreviousBlock()" i18n-ngbTooltip="Previous Block" ngbTooltip="Previous Block" placement="bottom">
          <fa-icon [icon]="['fas', 'angle-right']" [fixedWidth]="true"></fa-icon>
        </a>
        <span *ngIf="!showPreviousBlocklink || !block" placement="bottom" class="disable nav-arrow prev">
          <fa-icon [icon]="['fas', 'angle-right']" [fixedWidth]="true"></fa-icon>
        </span>
      </span>
    </h1>

    <div class="grow"></div>

    <button *ngIf="block?.stale" type="button" class="btn btn-sm btn-danger container-button" i18n="block.stale|Stale block state">Stale</button>

    <button [routerLink]="['/' | relativeUrl]" class="btn btn-sm">&#10005;</button>
  </div>

  <div class="clearfix"></div>

  <div class="box" *ngIf="!error">
    <div class="row">
      <div class="col-sm">
        <table class="table table-borderless table-striped">
          <tbody>
            <ng-container *ngIf="block && !isLoadingBlock; else skeletonRows">
              <tr>
                <td class="td-width" i18n="block.hash">Hash</td>
                <td>&lrm;<a [routerLink]="['/block/' | relativeUrl, block.id]" title="{{ block.id }}">{{ block.id | shortenString : 13 }}</a> <app-clipboard [text]="block.id"></app-clipboard></td>
              </tr>
              <tr>
                <td i18n="block.timestamp">Timestamp</td>
                <td>
                  <app-timestamp [customFormat]="'yyyy-MM-dd HH:mm:ss'" [unixTime]="block.timestamp" [precision]="1" minUnit="minute"></app-timestamp>
                </td>
              </tr>
              <tr>
                <td i18n="block.size">Size</td>
                <td [innerHTML]="'&lrm;' + (block.size | bytes: 2)"></td>
              </tr>
              <tr>
                <td i18n="block.weight">Weight</td>
                <td [innerHTML]="'&lrm;' + (block.weight | wuBytes: 2)"></td>
              </tr>
              <tr *ngIf="auditAvailable">
                <td><ng-container i18n="latest-blocks.health">Health</ng-container><a class="info-link" [routerLink]="['/docs/faq' | relativeUrl ]" fragment="what-is-block-health"><fa-icon [icon]="['fas', 'info-circle']" [fixedWidth]="true"></fa-icon></a></td>
                <td>
                  <span
                    class="health-badge badge"
                    [class.bg-success]="blockAudit?.matchRate >= 99"
                    [class.bg-warning]="blockAudit?.matchRate >= 75 && blockAudit?.matchRate < 99"
                    [class.bg-danger]="blockAudit?.matchRate < 75"
                    *ngIf="blockAudit?.matchRate != null && blockAudit?.id === block.id; else nullHealth"
                  >{{ blockAudit?.matchRate }}%</span>
                  <ng-template #nullHealth>
                    <ng-container *ngIf="!isLoadingOverview && blockAudit?.id === block.id; else loadingHealth">
                      <span class="health-badge badge bg-secondary" i18n="unknown">Unknown</span>
                    </ng-container>
                  </ng-template>
                  <ng-template #loadingHealth>
                    <span class="skeleton-loader" style="max-width: 60px"></span>
                  </ng-template>
                </td>
              </tr>
            </ng-container>
            <ng-template #skeletonRows>
              <tr>
                <td class="td-width" colspan="2"><span class="skeleton-loader"></span></td>
              </tr>
              <tr>
                <td colspan="2"><span class="skeleton-loader"></span></td>
              </tr>
              <tr>
                <td colspan="2"><span class="skeleton-loader"></span></td>
              </tr>
              <tr>
                <td colspan="2"><span class="skeleton-loader"></span></td>
              </tr>
              <tr *ngIf="showComparison">
                <td colspan="2"><span class="skeleton-loader"></span></td>
              </tr>
            </ng-template>
            <ng-container *ngIf="isMobile || (webGlEnabled && !showComparison); then restOfTable;"></ng-container>
          </tbody>
        </table>
      </div>
      <div class="col-sm" [class.graph-col]="webGlEnabled && !showComparison">
        <table class="table table-borderless table-striped" *ngIf="!isMobile && !(webGlEnabled && !showComparison)">
          <tbody>
            <ng-container *ngTemplateOutlet="restOfTable"></ng-container>
          </tbody>
        </table>
        <div class="col-sm chart-container" *ngIf="webGlEnabled && !showComparison">
          <app-block-overview-graph
            #blockGraphActual
            [isLoading]="!stateService.isBrowser || isLoadingOverview"
            [resolution]="86"
            [blockLimit]="stateService.blockVSize"
            [orientation]="'top'"
            [flip]="false"
            [blockConversion]="blockConversion"
            [showFilters]="true"
            [excludeFilters]="['replacement']"
            [relativeTime]="block?.timestamp"
            (txClickEvent)="onTxClick($event)"
          ></app-block-overview-graph>
          @if (!isMobile || mode === 'actual') {
            <ng-container *ngTemplateOutlet="emptyBlockInfo; context: { $implicit: block?.stale ? canonicalBlock : block }"></ng-container>
          }
        </div>
      </div>
    </div>
  </div>

  <ng-template #restOfTable>
    <ng-container *ngIf="block && !isLoadingBlock; else loadingRest">
      <tr *ngIf="network !== 'liquid' && network !== 'liquidtestnet'">
        <td i18n="mempool-block.fee-span">Fee span</td>
        <td><app-fee-rate [fee]="block.extras?.minFee" [showUnit]="false"></app-fee-rate> - <app-fee-rate [fee]="block.extras?.maxFee"></app-fee-rate></td>
      </tr>
      <tr *ngIf="block.extras?.medianFee != undefined">
        <td class="td-width" i18n="block.median-fee">Median fee</td>
        <td>~<app-fee-rate [fee]="block.extras?.medianFee" rounding="1.0-0"></app-fee-rate>
          <span class="fiat">
            <app-fiat [blockConversion]="blockConversion" [value]="block.extras?.medianFee * 140" digitsInfo="1.2-2"
              i18n-ngbTooltip="Transaction fee tooltip" ngbTooltip="Based on average native segwit transaction of 140 vBytes"
              placement="bottom"></app-fiat>
          </span>
        </td>
      </tr>
      <ng-template [ngIf]="fees !== undefined" [ngIfElse]="loadingFees">
        <tr>
          <td i18n="block.total-fees|Total fees in a block">Total fees</td>
          <td *ngIf="network !== 'liquid' && network !== 'liquidtestnet'; else liquidTotalFees">
            <app-amount [satoshis]="block.extras.totalFees" digitsInfo="1.2-3" [noFiat]="true"></app-amount>
            <span class="fiat">
              <app-fiat [blockConversion]="blockConversion" [value]="block.extras.totalFees" digitsInfo="1.0-0"></app-fiat>
            </span>
          </td>
          <ng-template #liquidTotalFees>
            <td>
              <app-amount [satoshis]="fees * 100000000" digitsInfo="1.2-2" [noFiat]="true"></app-amount>&nbsp; <app-fiat
              [blockConversion]="blockConversion" [value]="fees * 100000000" digitsInfo="1.2-2"></app-fiat>
            </td>
          </ng-template>
        </tr>
        <tr *ngIf="network !== 'liquid' && network !== 'liquidtestnet'">
          <td i18n="block.subsidy-and-fees|Total subsidy and fees in a block">Subsidy + fees</td>
          <td>
            <app-amount [satoshis]="block.extras.reward" digitsInfo="1.2-3" [noFiat]="true"></app-amount>
            <span class="fiat">
              <app-fiat [blockConversion]="blockConversion" [value]="(blockSubsidy + fees) * 100000000" digitsInfo="1.0-0"></app-fiat>
            </span>
          </td>
        </tr>
      </ng-template>
      <ng-template #loadingFees>
        <tr>
          <td i18n="block.total-fees|Total fees in a block">Total fees</td>
          <td style="width: 75%;"><span class="skeleton-loader"></span></td>
        </tr>
        <tr *ngIf="network !== 'liquid' && network !== 'liquidtestnet'">
          <td i18n="block.subsidy-and-fees|Total subsidy and fees in a block">Subsidy + fees</td>
          <td><span class="skeleton-loader"></span></td>
        </tr>
      </ng-template>
      <tr *ngIf="network !== 'liquid' && network !== 'liquidtestnet'">
        <td i18n="block.miner">Miner</td>
        <td *ngIf="stateService.env.MINING_DASHBOARD">
          <a placement="bottom" [routerLink]="['/mining/pool' | relativeUrl, block.extras.pool.slug]" class="badge" style="color: #FFF;padding:0;">
            <span class="miner-name" *ngIf="block.extras.pool.minerNames?.length > 1 && block.extras.pool.minerNames[1] != ''">
              @if (block.extras.pool.minerNames[1].length > 16) {
                {{ block.extras.pool.minerNames[1].slice(0, 15) }}…
              } @else {
                {{ block.extras.pool.minerNames[1] }}
              }
            </span>
            <img class="pool-logo" [src]="'/resources/mining-pools/' + block.extras.pool.slug + '.svg'" onError="this.src = '/resources/mining-pools/default.svg'" [alt]="'Logo of ' + block.extras.pool.name + ' mining pool'">
            {{ block.extras.pool.name }}
          </a>
        </td>
        <td *ngIf="!stateService.env.MINING_DASHBOARD && stateService.env.BASE_MODULE === 'mempool'">
          <span placement="bottom" class="badge"
            [class]="block.extras.pool.slug === 'unknown' ? 'bg-secondary' : 'bg-primary'">
            {{ block.extras.pool.name }}
        </span>
        </td>
      </tr>
    </ng-container>
    <ng-template #loadingRest>
      <tr>
        <td class="td-width" colspan="2"><span class="skeleton-loader"></span></td>
      </tr>
      <tr>
        <td colspan="2"><span class="skeleton-loader"></span></td>
      </tr>
      <tr>
        <td colspan="2"><span class="skeleton-loader"></span></td>
      </tr>
      <tr>
        <td colspan="2"><span class="skeleton-loader"></span></td>
      </tr>
      <tr *ngIf="network !== 'liquid' && network !== 'liquidtestnet'">
        <td colspan="2"><span class="skeleton-loader"></span></td>
      </tr>
    </ng-template>
  </ng-template>

  <ng-container *ngIf="showComparison">
    <span id="overview"></span>
    <br>
  </ng-container>

  <!-- VISUALIZATIONS -->
  <div class="box" *ngIf="!error && webGlEnabled && showComparison">
    @if (block?.stale) {
      <div class="nav nav-tabs" *ngIf="isMobile">
        <a class="nav-link" [class.active]="mode === 'stale'"
          fragment="stale" (click)="changeMode('stale')"><ng-container i18n="block.stale">Stale</ng-container></a>
        <a class="nav-link" [class.active]="mode === 'actual'" i18n="block.actual"
          fragment="actual" (click)="changeMode('actual')">Winning</a>
      </div>
    } @else {
      <div class="nav nav-tabs" *ngIf="isMobile && showAudit">
        <a class="nav-link" [class.active]="mode === 'projected'"
          fragment="projected" (click)="changeMode('projected')"><ng-container i18n="block.expected">Expected</ng-container></a>
        <a class="nav-link" [class.active]="mode === 'actual'" i18n="block.actual"
          fragment="actual" (click)="changeMode('actual')">Actual</a>
      </div>
    }
    <div class="row">
      <div class="col-sm audit-col" [class.mobile]="isMobile">
        @if (block?.stale && !showAudit) {
          <h3 class="block-subtitle" *ngIf="!isMobile">
            <ng-container i18n="block.stale-block">Stale Block</ng-container>
            @if (block?.extras?.pool) {
              <img class="pool-logo large" [src]="'/resources/mining-pools/' + block?.extras?.pool.slug + '.svg'" onError="this.src = '/resources/mining-pools/default.svg'" [alt]="'Logo of ' + block?.extras?.pool.name + ' mining pool'">
              <span class="pool-name">{{ block?.extras?.pool.name }}</span>
            }
          </h3>
        } @else {
          <h3 class="block-subtitle" *ngIf="!isMobile"><ng-container i18n="block.expected-block">Expected Block</ng-container></h3>
        }
        <div class="block-graph-wrapper">
          <app-block-overview-graph #blockGraphProjected [isLoading]="!stateService.isBrowser || isLoadingOverview" [resolution]="86"
            [blockLimit]="stateService.blockVSize" [orientation]="'top'" [flip]="false" [mirrorTxid]="hoverTx" [auditHighlighting]="showComparison"
            (txClickEvent)="onTxClick($event)" (txHoverEvent)="onTxHover($event)" [unavailable]="!isMobile && !showAudit && !block?.stale"
            [showFilters]="true" [excludeFilters]="['replacement']" [relativeTime]="block?.timestamp"></app-block-overview-graph>
            @if (isMobile && mode === 'actual' || block?.stale) {
              <ng-container *ngTemplateOutlet="emptyBlockInfo; context: { $implicit: (isMobile && mode === 'actual' && block?.stale) ? canonicalBlock : block }"></ng-container>
            }
        </div>
        <ng-container *ngIf="network !== 'liquid'">
          <ng-template [ngIf]="!isLoadingOverview" [ngIfElse]="loadingDetailsSkeletons">
            @if (block?.stale && !showAudit) {
              <ng-container *ngTemplateOutlet="isMobile && mode === 'actual' ? canonicalDetails : staleDetails"></ng-container>
            } @else {
              <ng-container *ngTemplateOutlet="isMobile && mode === 'actual' ? actualDetails : expectedDetails"></ng-container>
            }
          </ng-template>
        </ng-container>
      </div>
      <div class="col-sm audit-col" *ngIf="!isMobile">
        <h3 class="block-subtitle actual" *ngIf="!isMobile">
          @if (block?.stale) {
            @if (showAudit) {
              <ng-container i18n="block.winning-block">Stale Block</ng-container>
            } @else {
              <ng-container i18n="block.stale-block">Winning Block</ng-container>
              @if (canonicalBlock?.extras?.pool) {
                <img class="pool-logo large" [src]="'/resources/mining-pools/' + canonicalBlock?.extras?.pool.slug + '.svg'" onError="this.src = '/resources/mining-pools/default.svg'" [alt]="'Logo of ' + canonicalBlock?.extras?.pool.name + ' mining pool'">
                <span class="pool-name">{{ canonicalBlock?.extras?.pool.name }}</span>
              }
            }
          } @else {
            <ng-container i18n="block.actual-block">Actual Block</ng-container>
            <a class="info-link" [routerLink]="['/docs/faq' | relativeUrl ]" fragment="how-do-block-audits-work"><fa-icon [icon]="['fas', 'info-circle']" [fixedWidth]="true"></fa-icon></a>
          }
        </h3>
        <div class="block-graph-wrapper">
          <app-block-overview-graph #blockGraphActual [isLoading]="!stateService.isBrowser || isLoadingOverview" [resolution]="86"
            [blockLimit]="stateService.blockVSize" [orientation]="'top'" [flip]="false" [mirrorTxid]="hoverTx" mode="mined"  [auditHighlighting]="showComparison"
            (txClickEvent)="onTxClick($event)" (txHoverEvent)="onTxHover($event)" [unavailable]="isMobile && !showAudit && !block?.stale"
            [showFilters]="true" [excludeFilters]="['replacement']" [relativeTime]="block?.timestamp"></app-block-overview-graph>
            <ng-container *ngTemplateOutlet="emptyBlockInfo; context: { $implicit: block?.stale ? canonicalBlock : block }"></ng-container>
        </div>
        <ng-container *ngIf="network !== 'liquid'">
          <ng-template [ngIf]="!isLoadingOverview" [ngIfElse]="loadingDetailsSkeletons">
            @if (block?.stale && !showAudit) {
              <ng-container *ngTemplateOutlet="canonicalDetails"></ng-container>
            } @else {
              <ng-container *ngTemplateOutlet="actualDetails"></ng-container>
            }
          </ng-template>
        </ng-container>
      </div>
    </div>
  </div>

  <ng-template [ngIf]="block && !isLoadingBlock && !error">
    <div [hidden]="!showDetails" id="details">
      <br>

      <div class="box">
        <div class="row">
          <div class="col-sm">
            <table class="table table-borderless table-striped">
              <tbody>
                <tr>
                  <td class="td-width" i18n="transaction.version">Version</td>
                  <td>{{ block.version | decimal2hex }} <span *ngIf="displayTaprootStatus() && hasTaproot(block.version)" class="badge bg-success ms-1" i18n="tx-features.tag.taproot|Taproot">Taproot</span></td>
                </tr>
                <tr *ngIf="network !== 'liquid' && network !== 'liquidtestnet'">
                  <td i18n="block.bits">Bits</td>
                  <td>{{ block.bits | decimal2hex }}</td>
                </tr>
                <tr>
                  <td i18n="block.merkle-root">Merkle root</td>
                  <td><p class="break-all">{{ block.merkle_root }}</p></td>
                </tr>
              </tbody>
            </table>
          </div>
          <div class="col-sm" *ngIf="network !== 'liquid' && network !== 'liquidtestnet'">
            <table class="table table-borderless table-striped">
              <tbody>
                <tr *ngIf="isMobile"></tr>
                <tr>
                  <td class="td-width" i18n="block.difficulty">Difficulty</td>
                  <td>{{ block.difficulty }}</td>
                </tr>
                <tr>
                  <td i18n="block.nonce">Nonce</td>
                  <td>{{ block.nonce | decimal2hex }}</td>
                </tr>
                <tr>
                  <td i18n="block.header">Block Header Hex</td>
                  <td><a target="_blank" href="{{ network === '' ? '' : '/' + network }}/api/block/{{block.id}}/header"><fa-icon [icon]="['fas', 'external-link-alt']" [fixedWidth]="true"></fa-icon></a></td>
                </tr>
              </tbody>
            </table>
          </div>
        </div>
      </div>
    </div>

<<<<<<< HEAD
    <div class="text-end mt-3 toggle-btns">
=======
    @if (!block?.stale && block?.extras?.orphans?.length > 0) {
      <br>
      <div class="header-bg box stale-block-alert">
        <span class="stale-msg mr-1">
          @if (block.extras.orphans.length === 1) {
            <span i18n="block.stale-block-singular">There is a stale block at this height</span>
          } @else {
            <span i18n="block.stale-block-plural">There are {{ block.extras.orphans.length }} stale blocks at this height</span>
          }
        </span>
        <ul class="stale-list mb-0 list-unstyled">
          @for (orphan of block.extras.orphans; track orphan.height) {
            <li><app-truncate [text]="orphan.hash" [lastChars]="8" [link]="['/block' | relativeUrl, orphan.hash]"></app-truncate></li>
          }
        </ul>
      </div>
    }

    <div class="text-right mt-3 toggle-btns">
>>>>>>> 3580731f
      <button
        *ngIf="webGlEnabled && auditAvailable"
        type="button"
        class="btn btn-outline-info btn-sm btn-audit"
        [class.active]="auditModeEnabled"
        (click)="toggleAuditMode()"
        i18n="block.toggle-audit|Toggle Audit"
      >Audit</button>
      <button
        type="button"
        class="btn btn-outline-info btn-sm btn-details"
        [class.active]="showDetails"
        (click)="toggleShowDetails()"
        i18n="transaction.details|Transaction Details"
      >Details</button>
    </div>

    @defer (on viewport) {
      @if (!block?.stale) {
      <app-block-transactions [paginationMaxSize]="paginationMaxSize" [block$]="block$" [txCount]="block.tx_count" [timestamp]="block.timestamp" [blockHash]="blockHash" [previousBlockHash]="block.previousblockhash" (blockReward)="updateBlockReward($event)"></app-block-transactions>
      }
    } @placeholder {
      <div>
        <div class="block-tx-title">
          <h2 class="text-start">
            <ng-container *ngTemplateOutlet="block.tx_count === 1 ? transactionsSingular : transactionsPlural; context: {$implicit: block.tx_count | number}"></ng-container>
            <ng-template #transactionsSingular let-i i18n="shared.transaction-count.singular">{{ i }} transaction</ng-template>
            <ng-template #transactionsPlural let-i i18n="shared.transaction-count.plural">{{ i }} transactions</ng-template>
          </h2>
          <ngb-pagination class="pagination-container float-end" [disabled]="true" [collectionSize]="block.tx_count" [rotate]="true" [pageSize]="stateService.env.ITEMS_PER_PAGE" [maxSize]="paginationMaxSize" [boundaryLinks]="true" [ellipses]="false"></ngb-pagination>
        </div>
        <div class="clearfix"></div>
        <div class="tx-skeleton">
  
          <div class="header-bg box">
            <span class="skeleton-loader"></span>
          </div>
          <div class="header-bg box">
            <div class="row">
              <div class="col-sm">
                <span class="skeleton-loader"></span>
              </div>
              <div class="col-sm">
                <span class="skeleton-loader"></span>
                <span class="skeleton-loader"></span>
                <span class="skeleton-loader"></span>
              </div>
            </div>
          </div>
        </div>
      </div>
    }

    <div class="clearfix"></div>
    <br>
  </ng-template>
  <ng-template [ngIf]="error">
    <app-http-error [error]="error">
      <span i18n="block.error.loading-block-data">Error loading block data.</span>
    </app-http-error>
  </ng-template>

</div>

<<<<<<< HEAD
<ng-template #emptyBlockInfo>
  <a
    *ngIf="network === '' && block && block.height > 100000 && block.tx_count <= 1"
    class="info-bubble-link badge bg-primary"
    [routerLink]="['/docs/faq/' | relativeUrl]"
    fragment="why-empty-blocks"
  >
    <fa-icon [icon]="['fas', 'info-circle']" [fixedWidth]="true"></fa-icon>
    <span i18n="block.empty-block-explanation">Why is this block empty?</span>
  </a>
=======
<ng-template #emptyBlockInfo let-emptyBlock>
  @if (network === '' && emptyBlock && emptyBlock.height > 100000 && emptyBlock.tx_count <= 1) {
    <a
      class="info-bubble-link badge badge-primary"
      [routerLink]="['/docs/faq/' | relativeUrl]"
      fragment="why-empty-blocks"
    >
      <fa-icon [icon]="['fas', 'info-circle']" [fixedWidth]="true"></fa-icon>
      <span i18n="block.empty-block-explanation">Why is this block empty?</span>
    </a>
  }
>>>>>>> 3580731f
</ng-template>

<ng-template #expectedDetails>
  <table *ngIf="block && blockAudit && blockAudit.expectedFees != null" class="table table-borderless table-striped audit-details-table">
    <tbody>
      <tr>
        <td i18n="block.total-fees|Total fees in a block">Total fees</td>
        <td>
          <app-amount [satoshis]="blockAudit.expectedFees" digitsInfo="1.2-3" [noFiat]="true"></app-amount>
        </td>
      </tr>
      <tr>
        <td i18n="block.weight">Weight</td>
        <td [innerHTML]="'&lrm;' + (blockAudit.expectedWeight | wuBytes: 2)"></td>
      </tr>
      <tr>
        <td i18n="mempool-block.transactions">Transactions</td>
        <td>{{ blockAudit.template?.length || 0 }}</td>
      </tr>
    </tbody>
  </table>
</ng-template>

<ng-template #actualDetails>
  <table *ngIf="block && blockAudit && blockAudit.expectedFees != null" class="table table-borderless table-striped audit-details-table">
    <tbody>
      <tr>
        <td i18n="block.total-fees|Total fees in a block">Total fees</td>
        <td class="text-wrap">
          <app-amount [satoshis]="block.extras.totalFees" digitsInfo="1.2-3" [noFiat]="true"></app-amount>
          <span *ngIf="oobFees" class="oobFees" i18n-ngbTooltip="Acceleration Fees" ngbTooltip="Acceleration fees paid out-of-band">
             <app-amount [satoshis]="oobFees" digitsInfo="1.8-8" [noFiat]="true" [addPlus]="true"></app-amount>
          </span>
          <span *ngIf="blockAudit.feeDelta" class="difference" [class.positive]="blockAudit.feeDelta <= 0" [class.negative]="blockAudit.feeDelta > 0">
            {{ blockAudit.feeDelta < 0 ? '+' : '' }}{{ (-blockAudit.feeDelta * 100) | amountShortener: 2 }}%
          </span>
        </td>
      </tr>
      <tr>
        <td i18n="block.weight">Weight</td>
        <td [innerHTML]>
          <span [innerHTML]="'&lrm;' + (block.weight | wuBytes: 2)"></span>
          <span *ngIf="blockAudit.weightDelta" class="difference" [class.positive]="blockAudit.weightDelta <= 0" [class.negative]="blockAudit.weightDelta > 0">
            {{ blockAudit.weightDelta < 0 ? '+' : '' }}{{ (-blockAudit.weightDelta * 100) | amountShortener: 2 }}%
          </span>
        </td>
      </tr>
      <tr>
        <td i18n="mempool-block.transactions">Transactions</td>
        <td>
          {{ block.tx_count }}
          <span *ngIf="blockAudit.txDelta" class="difference" [class.positive]="blockAudit.txDelta <= 0" [class.negative]="blockAudit.txDelta > 0">
            {{ blockAudit.txDelta < 0 ? '+' : '' }}{{ (-blockAudit.txDelta * 100) | amountShortener: 2 }}%
          </span>
        </td>
      </tr>
    </tbody>
  </table>
</ng-template>

<ng-template #staleDetails>
  <table *ngIf="block && staleStats" class="table table-borderless table-striped audit-details-table">
    <tbody>
      <tr>
        <td i18n="block.total-fees|Total fees in a block">Total fees</td>
        <td>
          <app-amount [satoshis]="staleStats.totalFees" digitsInfo="1.2-3" [noFiat]="true"></app-amount>
          @if (staleStats.feeDelta && (canonicalStats.feeDelta >= 100 || canonicalStats.feeDelta <= -100)) {
            <span class="difference" [class.positive]="staleStats.feeDelta > 0" [class.negative]="staleStats.feeDelta <= 0">
              {{ staleStats.feeDelta > 0 ? '+' : '' }}{{ (staleStats.feeDelta * 100) | amountShortener: 2 }}%
            </span>
          }
        </td>
      </tr>
      <tr>
        <td i18n="block.weight">Weight</td>
        <td>
          <span [innerHTML]="'&lrm;' + (staleStats.totalWeight | wuBytes: 2)"></span>
          @if (staleStats.weightDelta && (canonicalStats.weightDelta >= 100 || canonicalStats.weightDelta <= -100)) {
            <span class="difference" [class.positive]="staleStats.weightDelta > 0" [class.negative]="staleStats.weightDelta <= 0">
              {{ staleStats.weightDelta > 0 ? '+' : '' }}{{ (staleStats.weightDelta * 100) | amountShortener: 2 }}%
            </span>
          }
        </td>
      </tr>
      <tr>
        <td i18n="mempool-block.transactions">Transactions</td>
        <td>{{ staleStats.txCount || 0 }}
          @if (staleStats.txDelta && (canonicalStats.txDelta >= 100 || canonicalStats.txDelta <= -100)) {
            <span class="difference" [class.positive]="staleStats.txDelta > 0" [class.negative]="staleStats.txDelta <= 0">
              {{ staleStats.txDelta > 0 ? '+' : '' }}{{ (staleStats.txDelta * 100) | amountShortener: 2 }}%
            </span>
          }
        </td>
      </tr>
    </tbody>
  </table>
</ng-template>

<ng-template #canonicalDetails>
  <table *ngIf="block && canonicalTransactions && canonicalStats" class="table table-borderless table-striped audit-details-table">
    <tbody>
      <tr>
        <td i18n="block.total-fees|Total fees in a block">Total fees</td>
        <td class="text-wrap">
          <app-amount [satoshis]="canonicalStats.totalFees" digitsInfo="1.2-3" [noFiat]="true"></app-amount>
          @if (canonicalStats.feeDelta && canonicalStats.feeDelta < 100 && canonicalStats.feeDelta > -100) {
            <span class="difference" [class.positive]="canonicalStats.feeDelta > 0" [class.negative]="canonicalStats.feeDelta <= 0">
              {{ canonicalStats.feeDelta > 0 ? '+' : '' }}{{ (canonicalStats.feeDelta * 100) | amountShortener: 2 }}%
            </span>
          }
        </td>
      </tr>
      <tr>
        <td i18n="block.weight">Weight</td>
        <td>
          <span [innerHTML]="'&lrm;' + (canonicalStats.totalWeight | wuBytes: 2)"></span>
          @if (canonicalStats.weightDelta && canonicalStats.weightDelta < 100 && canonicalStats.weightDelta > -100) {
            <span class="difference" [class.positive]="canonicalStats.weightDelta > 0" [class.negative]="canonicalStats.weightDelta <= 0">
              {{ canonicalStats.weightDelta > 0 ? '+' : '' }}{{ (canonicalStats.weightDelta * 100) | amountShortener: 2 }}%
            </span>
          }
        </td>
      </tr>
      <tr>
        <td i18n="mempool-block.transactions">Transactions</td>
        <td>
          {{ canonicalStats.txCount || 0 }}
          @if (canonicalStats.txDelta && canonicalStats.txDelta < 100 && canonicalStats.txDelta > -100) {
            <span class="difference" [class.positive]="canonicalStats.txDelta > 0" [class.negative]="canonicalStats.txDelta <= 0">
              {{ canonicalStats.txDelta > 0 ? '+' : '' }}{{ (canonicalStats.txDelta * 100) | amountShortener: 2 }}%
            </span>
          }
        </td>
      </tr>
    </tbody>
  </table>
</ng-template>

<ng-template #loadingDetailsSkeletons>
  <table class="table table-borderless table-striped audit-details-table">
    <tbody>
      <tr>
        <td class="w-50" i18n="block.total-fees|Total fees in a block">Total fees</td>
        <td><span class="skeleton-loader"></span></td>
      </tr>
      <tr>
        <td i18n="block.weight">Weight</td>
        <td><span class="skeleton-loader"></span></td>
      </tr>
      <tr>
        <td i18n="mempool-block.transactions">Transactions</td>
        <td><span class="skeleton-loader"></span></td>
      </tr>
    </tbody>
  </table>
</ng-template>

<br>
<br><|MERGE_RESOLUTION|>--- conflicted
+++ resolved
@@ -364,9 +364,6 @@
       </div>
     </div>
 
-<<<<<<< HEAD
-    <div class="text-end mt-3 toggle-btns">
-=======
     @if (!block?.stale && block?.extras?.orphans?.length > 0) {
       <br>
       <div class="header-bg box stale-block-alert">
@@ -385,8 +382,7 @@
       </div>
     }
 
-    <div class="text-right mt-3 toggle-btns">
->>>>>>> 3580731f
+    <div class="text-end mt-3 toggle-btns">
       <button
         *ngIf="webGlEnabled && auditAvailable"
         type="button"
@@ -451,22 +447,10 @@
 
 </div>
 
-<<<<<<< HEAD
-<ng-template #emptyBlockInfo>
-  <a
-    *ngIf="network === '' && block && block.height > 100000 && block.tx_count <= 1"
-    class="info-bubble-link badge bg-primary"
-    [routerLink]="['/docs/faq/' | relativeUrl]"
-    fragment="why-empty-blocks"
-  >
-    <fa-icon [icon]="['fas', 'info-circle']" [fixedWidth]="true"></fa-icon>
-    <span i18n="block.empty-block-explanation">Why is this block empty?</span>
-  </a>
-=======
 <ng-template #emptyBlockInfo let-emptyBlock>
   @if (network === '' && emptyBlock && emptyBlock.height > 100000 && emptyBlock.tx_count <= 1) {
     <a
-      class="info-bubble-link badge badge-primary"
+      class="info-bubble-link badge bg-primary"
       [routerLink]="['/docs/faq/' | relativeUrl]"
       fragment="why-empty-blocks"
     >
@@ -474,7 +458,6 @@
       <span i18n="block.empty-block-explanation">Why is this block empty?</span>
     </a>
   }
->>>>>>> 3580731f
 </ng-template>
 
 <ng-template #expectedDetails>
