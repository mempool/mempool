--- conflicted
+++ resolved
@@ -168,11 +168,7 @@
               <ng-container>
                 <tr class="group-first">
                   <td class="item">
-<<<<<<< HEAD
-                    <b style="background-color: var(--primary);" class="p-1 pl-0" i18n="accelerator.maximum-cost">Maximum acceleration cost</b>
-=======
                     <b style="background-color: #105fb0;" class="p-1 pl-0" i18n="accelerator.maximum-cost">Maximum acceleration cost</b>
->>>>>>> 501b79fd
                   </td>
                   <td class="amt">
                     <span style="background-color: var(--primary)" class="p-1 pl-0">
@@ -241,11 +237,7 @@
         </div>
       </div>
 
-<<<<<<< HEAD
-      <div class="row d-flex justify-content-end align-items-center mr-1" style="height: 48px" *ngIf="!hideCashApp">
-=======
       <div class="row d-flex justify-content-end align-items-center mr-1" style="height: 48px" *ngIf="!hideCashApp && paymentType === 'cashapp'">
->>>>>>> 501b79fd
         <div [style]="showSpinner ? 'opacity: 0' : 'opacity: 1'" class="p-2">Accelerate with</div>
         <div id="cash-app-pay" style="max-width: 320px" [style]="showSpinner ? 'opacity: 0' : 'opacity: 1'"></div>
         <div *ngIf="showSpinner" class="d-flex align-items-center">
