import DB from '../../database';
import logger from '../../logger';
import channelsApi from '../../api/explorer/channels.api';
import bitcoinApi from '../../api/bitcoin/bitcoin-api-factory';
import config from '../../config';
import { IEsploraApi } from '../../api/bitcoin/esplora-api.interface';
import { ILightningApi } from '../../api/lightning/lightning-api.interface';
import { $lookupNodeLocation } from './sync-tasks/node-locations';
import lightningApi from '../../api/lightning/lightning-api-factory';
import nodesApi from '../../api/explorer/nodes.api';
import { ResultSetHeader } from 'mysql2';
import fundingTxFetcher from './sync-tasks/funding-tx-fetcher';

class NetworkSyncService {
  loggerTimer = 0;

  constructor() {}

  public async $startService(): Promise<void> {
    logger.info('Starting lightning network sync service');

    this.loggerTimer = new Date().getTime() / 1000;

    await this.$runTasks();
  }

  private async $runTasks(): Promise<void> {
    try {
      logger.info(`Updating nodes and channels`);

      const networkGraph = await lightningApi.$getNetworkGraph();
      if (networkGraph.nodes.length === 0 || networkGraph.edges.length === 0) {
        logger.info(`LN Network graph is empty, retrying in 10 seconds`);
        setTimeout(() => { this.$runTasks(); }, 10000);
        return;
      }

      await this.$updateNodesList(networkGraph.nodes);
      await this.$updateChannelsList(networkGraph.edges);
      await this.$deactivateChannelsWithoutActiveNodes();
      await this.$lookUpCreationDateFromChain();
      await this.$updateNodeFirstSeen();
      await this.$scanForClosedChannels();
      if (config.MEMPOOL.BACKEND === 'esplora') {
        await this.$runClosedChannelsForensics();
      }

    } catch (e) {
      logger.err('$runTasks() error: ' + (e instanceof Error ? e.message : e));
    }

    setTimeout(() => { this.$runTasks(); }, 1000 * config.LIGHTNING.GRAPH_REFRESH_INTERVAL);
  }

  /**
   * Update the `nodes` table to reflect the current network graph state
   */
  private async $updateNodesList(nodes: ILightningApi.Node[]): Promise<void> {
    let progress = 0;

    const graphNodesPubkeys: string[] = [];
    for (const node of nodes) {
      await nodesApi.$saveNode(node);
      graphNodesPubkeys.push(node.pub_key);
      ++progress;

      const elapsedSeconds = Math.round((new Date().getTime() / 1000) - this.loggerTimer);
      if (elapsedSeconds > 10) {
        logger.info(`Updating node ${progress}/${nodes.length}`);
        this.loggerTimer = new Date().getTime() / 1000;
      }
    }
    logger.info(`${progress} nodes updated`);

    // If a channel if not present in the graph, mark it as inactive
<<<<<<< HEAD
    // nodesApi.$setNodesInactive(graphNodesPubkeys);
=======
    nodesApi.$setNodesInactive(graphNodesPubkeys);
>>>>>>> 7012a480

    if (config.MAXMIND.ENABLED) {
      $lookupNodeLocation();
    }
  }

  /**
   * Update the `channels` table to reflect the current network graph state
   */
  private async $updateChannelsList(channels: ILightningApi.Channel[]): Promise<void> {
    try {
      let progress = 0;

      const graphChannelsIds: string[] = [];
      for (const channel of channels) {
        await channelsApi.$saveChannel(channel);
        graphChannelsIds.push(channel.channel_id);
        ++progress;

        const elapsedSeconds = Math.round((new Date().getTime() / 1000) - this.loggerTimer);
        if (elapsedSeconds > 10) {
          logger.info(`Updating channel ${progress}/${channels.length}`);
          this.loggerTimer = new Date().getTime() / 1000;
        }
      }

      logger.info(`${progress} channels updated`);

      // If a channel if not present in the graph, mark it as inactive
      channelsApi.$setChannelsInactive(graphChannelsIds);
    } catch (e) {
      logger.err(`Cannot update channel list. Reason: ${(e instanceof Error ? e.message : e)}`);
    }

    setTimeout(() => { this.$runTasks(); }, 1000 * config.LIGHTNING.STATS_REFRESH_INTERVAL);
  }

  // This method look up the creation date of the earliest channel of the node
  // and update the node to that date in order to get the earliest first seen date
  private async $updateNodeFirstSeen(): Promise<void> {
    let progress = 0;
    let updated = 0;

    try {
      const [nodes]: any[] = await DB.query(`
        SELECT nodes.public_key, UNIX_TIMESTAMP(nodes.first_seen) AS first_seen,
        (
          SELECT MIN(UNIX_TIMESTAMP(created))
          FROM channels
          WHERE channels.node1_public_key = nodes.public_key
        ) AS created1,
        (
          SELECT MIN(UNIX_TIMESTAMP(created))
          FROM channels
          WHERE channels.node2_public_key = nodes.public_key
        ) AS created2
        FROM nodes
      `);

      for (const node of nodes) {
        const lowest = Math.min(
          node.created1 ?? Number.MAX_SAFE_INTEGER,
          node.created2 ?? Number.MAX_SAFE_INTEGER,
          node.first_seen ?? Number.MAX_SAFE_INTEGER
        );
        if (lowest < node.first_seen) {
          const query = `UPDATE nodes SET first_seen = FROM_UNIXTIME(?) WHERE public_key = ?`;
          const params = [lowest, node.public_key];
          await DB.query(query, params);
        }
        ++progress;
        const elapsedSeconds = Math.round((new Date().getTime() / 1000) - this.loggerTimer);
        if (elapsedSeconds > 10) {
          logger.info(`Updating node first seen date ${progress}/${nodes.length}`);
          this.loggerTimer = new Date().getTime() / 1000;
          ++updated;
        }
      }
      logger.info(`Updated ${updated} node first seen dates`);
    } catch (e) {
      logger.err('$updateNodeFirstSeen() error: ' + (e instanceof Error ? e.message : e));
    }
  }

  private async $lookUpCreationDateFromChain(): Promise<void> {
    let progress = 0;

    logger.info(`Running channel creation date lookup`);
    try {
      const channels = await channelsApi.$getChannelsWithoutCreatedDate();
      for (const channel of channels) {
        const transaction = await fundingTxFetcher.$fetchChannelOpenTx(channel.short_id);
        await DB.query(`
          UPDATE channels SET created = FROM_UNIXTIME(?) WHERE channels.id = ?`,
          [transaction.timestamp, channel.id]
        );
        ++progress;
        const elapsedSeconds = Math.round((new Date().getTime() / 1000) - this.loggerTimer);
        if (elapsedSeconds > 10) {
          logger.info(`Updating channel creation date ${progress}/${channels.length}`);
          this.loggerTimer = new Date().getTime() / 1000;
        }
      }
      logger.info(`Updated ${channels.length} channels' creation date`);
    } catch (e) {
      logger.err('$lookUpCreationDateFromChain() error: ' + (e instanceof Error ? e.message : e));
    }
  }

  /**
   * If a channel does not have any active node linked to it, then also
   * mark that channel as inactive
   */
  private async $deactivateChannelsWithoutActiveNodes(): Promise<void> {
    logger.info(`Find channels which nodes are offline`);

    try {
      const result = await DB.query<ResultSetHeader>(`
        UPDATE channels
        SET status = 0
        WHERE channels.status = 1
        AND (
          (
            SELECT COUNT(*)
            FROM nodes
            WHERE nodes.public_key = channels.node1_public_key
            AND nodes.status = 1
          ) = 0
        OR (
            SELECT COUNT(*)
            FROM nodes
            WHERE nodes.public_key = channels.node2_public_key
            AND nodes.status = 1
          ) = 0)
        `);

      if (result[0].changedRows ?? 0 > 0) {
        logger.info(`Marked ${result[0].changedRows} channels as inactive because they are not linked to any active node`);
      } else {
        logger.debug(`Marked ${result[0].changedRows} channels as inactive because they are not linked to any active node`);
      }
    } catch (e) {
      logger.err('$deactivateChannelsWithoutActiveNodes() error: ' + (e instanceof Error ? e.message : e));
    }
  }

  private async $scanForClosedChannels(): Promise<void> {
    let progress = 0;

    try {
      logger.info(`Starting closed channels scan...`);
      const channels = await channelsApi.$getChannelsByStatus(0);
      for (const channel of channels) {
        const spendingTx = await bitcoinApi.$getOutspend(channel.transaction_id, channel.transaction_vout);
        if (spendingTx.spent === true && spendingTx.status?.confirmed === true) {
          logger.debug('Marking channel: ' + channel.id + ' as closed.');
          await DB.query(`UPDATE channels SET status = 2, closing_date = FROM_UNIXTIME(?) WHERE id = ?`,
            [spendingTx.status.block_time, channel.id]);
          if (spendingTx.txid && !channel.closing_transaction_id) {
            await DB.query(`UPDATE channels SET closing_transaction_id = ? WHERE id = ?`, [spendingTx.txid, channel.id]);
          }
        }

        ++progress;
        const elapsedSeconds = Math.round((new Date().getTime() / 1000) - this.loggerTimer);
        if (elapsedSeconds > 10) {
          logger.info(`Checking if channel has been closed ${progress}/${channels.length}`);
          this.loggerTimer = new Date().getTime() / 1000;
        }
      }
      logger.info(`Closed channels scan complete.`);
    } catch (e) {
      logger.err('$scanForClosedChannels() error: ' + (e instanceof Error ? e.message : e));
    }
  }

  /*
    1. Mutually closed
    2. Forced closed
    3. Forced closed with penalty
  */

  private async $runClosedChannelsForensics(): Promise<void> {
    if (!config.ESPLORA.REST_API_URL) {
      return;
    }

    let progress = 0;

    try {
      logger.info(`Started running closed channel forensics...`);
      const channels = await channelsApi.$getClosedChannelsWithoutReason();
      for (const channel of channels) {
        let reason = 0;
        // Only Esplora backend can retrieve spent transaction outputs
        const outspends = await bitcoinApi.$getOutspends(channel.closing_transaction_id);
        const lightningScriptReasons: number[] = [];
        for (const outspend of outspends) {
          if (outspend.spent && outspend.txid) {
            const spendingTx = await bitcoinApi.$getRawTransaction(outspend.txid);
            const lightningScript = this.findLightningScript(spendingTx.vin[outspend.vin || 0]);
            lightningScriptReasons.push(lightningScript);
          }
        }
        if (lightningScriptReasons.length === outspends.length
          && lightningScriptReasons.filter((r) => r === 1).length === outspends.length) {
          reason = 1;
        } else {
          const filteredReasons = lightningScriptReasons.filter((r) => r !== 1);
          if (filteredReasons.length) {
            if (filteredReasons.some((r) => r === 2 || r === 4)) {
              reason = 3;
            } else {
              reason = 2;
            }
          } else {
            /*
              We can detect a commitment transaction (force close) by reading Sequence and Locktime
              https://github.com/lightning/bolts/blob/master/03-transactions.md#commitment-transaction
            */
            const closingTx = await bitcoinApi.$getRawTransaction(channel.closing_transaction_id);
            const sequenceHex: string = closingTx.vin[0].sequence.toString(16);
            const locktimeHex: string = closingTx.locktime.toString(16);
            if (sequenceHex.substring(0, 2) === '80' && locktimeHex.substring(0, 2) === '20') {
              reason = 2; // Here we can't be sure if it's a penalty or not
            } else {
              reason = 1;
            }
          }
        }
        if (reason) {
          logger.debug('Setting closing reason ' + reason + ' for channel: ' + channel.id + '.');
          await DB.query(`UPDATE channels SET closing_reason = ? WHERE id = ?`, [reason, channel.id]);
        }

        ++progress;
        const elapsedSeconds = Math.round((new Date().getTime() / 1000) - this.loggerTimer);
        if (elapsedSeconds > 10) {
          logger.info(`Updating channel closed channel forensics ${progress}/${channels.length}`);
          this.loggerTimer = new Date().getTime() / 1000;
        }
      }
      logger.info(`Closed channels forensics scan complete.`);
    } catch (e) {
      logger.err('$runClosedChannelsForensics() error: ' + (e instanceof Error ? e.message : e));
    }
  }

  private findLightningScript(vin: IEsploraApi.Vin): number {
    const topElement = vin.witness[vin.witness.length - 2];
      if (/^OP_IF OP_PUSHBYTES_33 \w{66} OP_ELSE OP_PUSH(NUM_\d+|BYTES_(1 \w{2}|2 \w{4})) OP_CSV OP_DROP OP_PUSHBYTES_33 \w{66} OP_ENDIF OP_CHECKSIG$/.test(vin.inner_witnessscript_asm)) {
        // https://github.com/lightning/bolts/blob/master/03-transactions.md#commitment-transaction-outputs
        if (topElement === '01') {
          // top element is '01' to get in the revocation path
          // 'Revoked Lightning Force Close';
          // Penalty force closed
          return 2;
        } else {
          // top element is '', this is a delayed to_local output
          // 'Lightning Force Close';
          return 3;
        }
      } else if (
        /^OP_DUP OP_HASH160 OP_PUSHBYTES_20 \w{40} OP_EQUAL OP_IF OP_CHECKSIG OP_ELSE OP_PUSHBYTES_33 \w{66} OP_SWAP OP_SIZE OP_PUSHBYTES_1 20 OP_EQUAL OP_NOTIF OP_DROP OP_PUSHNUM_2 OP_SWAP OP_PUSHBYTES_33 \w{66} OP_PUSHNUM_2 OP_CHECKMULTISIG OP_ELSE OP_HASH160 OP_PUSHBYTES_20 \w{40} OP_EQUALVERIFY OP_CHECKSIG OP_ENDIF (OP_PUSHNUM_1 OP_CSV OP_DROP |)OP_ENDIF$/.test(vin.inner_witnessscript_asm) ||
        /^OP_DUP OP_HASH160 OP_PUSHBYTES_20 \w{40} OP_EQUAL OP_IF OP_CHECKSIG OP_ELSE OP_PUSHBYTES_33 \w{66} OP_SWAP OP_SIZE OP_PUSHBYTES_1 20 OP_EQUAL OP_IF OP_HASH160 OP_PUSHBYTES_20 \w{40} OP_EQUALVERIFY OP_PUSHNUM_2 OP_SWAP OP_PUSHBYTES_33 \w{66} OP_PUSHNUM_2 OP_CHECKMULTISIG OP_ELSE OP_DROP OP_PUSHBYTES_3 \w{6} OP_CLTV OP_DROP OP_CHECKSIG OP_ENDIF (OP_PUSHNUM_1 OP_CSV OP_DROP |)OP_ENDIF$/.test(vin.inner_witnessscript_asm)
      ) {
        // https://github.com/lightning/bolts/blob/master/03-transactions.md#offered-htlc-outputs
        // https://github.com/lightning/bolts/blob/master/03-transactions.md#received-htlc-outputs
        if (topElement.length === 66) {
          // top element is a public key
          // 'Revoked Lightning HTLC'; Penalty force closed
          return 4;
        } else if (topElement) {
          // top element is a preimage
          // 'Lightning HTLC';
          return 5;
        } else {
          // top element is '' to get in the expiry of the script
          // 'Expired Lightning HTLC';
          return 6;
        }
      } else if (/^OP_PUSHBYTES_33 \w{66} OP_CHECKSIG OP_IFDUP OP_NOTIF OP_PUSHNUM_16 OP_CSV OP_ENDIF$/.test(vin.inner_witnessscript_asm)) {
        // https://github.com/lightning/bolts/blob/master/03-transactions.md#to_local_anchor-and-to_remote_anchor-output-option_anchors
        if (topElement) {
          // top element is a signature
          // 'Lightning Anchor';
          return 7;
        } else {
          // top element is '', it has been swept after 16 blocks
          // 'Swept Lightning Anchor';
          return 8;
        }
      }
      return 1;
  }
}

export default new NetworkSyncService();<|MERGE_RESOLUTION|>--- conflicted
+++ resolved
@@ -73,11 +73,7 @@
     logger.info(`${progress} nodes updated`);
 
     // If a channel if not present in the graph, mark it as inactive
-<<<<<<< HEAD
-    // nodesApi.$setNodesInactive(graphNodesPubkeys);
-=======
     nodesApi.$setNodesInactive(graphNodesPubkeys);
->>>>>>> 7012a480
 
     if (config.MAXMIND.ENABLED) {
       $lookupNodeLocation();
