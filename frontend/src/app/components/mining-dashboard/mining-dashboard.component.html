--- conflicted
+++ resolved
@@ -38,16 +38,9 @@
     <!-- hashrate -->
     <div class="col" style="margin-bottom: 1.47rem">
       <div class="card">
-<<<<<<< HEAD
-        <div class="card-body">
+        <div class="card-body pl-lg-3 pr-lg-3 pl-2 pr-2">
           <app-hashrate-chart [widget]="true"></app-hashrate-chart>
           <div class="mt-1"><a [routerLink]="['/graphs/mining/hashrate-difficulty' | relativeUrl]" i18n="dashboard.view-more">View more &raquo;</a></div>
-=======
-        <div class="card-body pl-lg-3 pr-lg-3 pl-2 pr-2">
-          <app-hashrate-chart [widget]=true></app-hashrate-chart>
-          <div class="mt-1"><a [routerLink]="['/graphs/mining/hashrate-difficulty' | relativeUrl]" i18n="dashboard.view-more">View more
-              &raquo;</a></div>
->>>>>>> 8af9c1d6
         </div>
       </div>
     </div>
