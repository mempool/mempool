import { Injectable } from '@angular/core';
import { HttpClient, HttpParams, HttpResponse } from '@angular/common/http';
import { CpfpInfo, OptimizedMempoolStats, AddressInformation, LiquidPegs, ITranslators,
  PoolStat, BlockExtended, TransactionStripped, RewardStats, AuditScore, BlockSizesAndWeights, RbfTree, BlockAudit, Acceleration, AccelerationHistoryParams, CurrentPegs, AuditStatus, FederationAddress, FederationUtxo, RecentPeg, PegsVolume, AccelerationInfo } from '../interfaces/node-api.interface';
import { BehaviorSubject, Observable, catchError, filter, of, shareReplay, take, tap } from 'rxjs';
import { StateService } from './state.service';
import { Transaction } from '../interfaces/electrs.interface';
import { Conversion } from './price.service';
import { StorageService } from './storage.service';
import { WebsocketResponse } from '../interfaces/websocket.interface';

@Injectable({
  providedIn: 'root'
})
export class ApiService {
  private apiBaseUrl: string; // base URL is protocol, hostname, and port
  private apiBasePath: string; // network path is /testnet, etc. or '' for mainnet

  private requestCache = new Map<string, { subject: BehaviorSubject<any>, expiry: number }>;

  constructor(
    private httpClient: HttpClient,
    private stateService: StateService,
    private storageService: StorageService
  ) {
    this.apiBaseUrl = ''; // use relative URL by default
    if (!stateService.isBrowser) { // except when inside AU SSR process
      this.apiBaseUrl = this.stateService.env.NGINX_PROTOCOL + '://' + this.stateService.env.NGINX_HOSTNAME + ':' + this.stateService.env.NGINX_PORT;
    }
    this.apiBasePath = ''; // assume mainnet by default
    this.stateService.networkChanged$.subscribe((network) => {
      if (network === 'bisq' && !this.stateService.env.BISQ_SEPARATE_BACKEND) {
        network = '';
      }
      this.apiBasePath = network ? '/' + network : '';
    });
  }

<<<<<<< HEAD
  list2HStatistics$(useAlternateServer: boolean = false): Observable<OptimizedMempoolStats[]> {
    if (useAlternateServer === true) {
      return this.httpClient.get<OptimizedMempoolStats[]>('https://node100.bitcoin.wiz.biz/api/v1/statistics/2h');
    } else {
      return this.httpClient.get<OptimizedMempoolStats[]>(this.apiBaseUrl + this.apiBasePath + '/api/v1/statistics/2h');
    }
=======
  private generateCacheKey(functionName: string, params: any[]): string {
    return functionName + JSON.stringify(params);
  }

  // delete expired cache entries
  private cleanExpiredCache(): void {
    this.requestCache.forEach((value, key) => {
      if (value.expiry < Date.now()) {
        this.requestCache.delete(key);
      }
    });
  }

  cachedRequest<T, F extends (...args: any[]) => Observable<T>>(
    apiFunction: F,
    expireAfter: number, // in ms
    ...params: Parameters<F>
  ): Observable<T> {
    this.cleanExpiredCache();

    const cacheKey = this.generateCacheKey(apiFunction.name, params);
    if (!this.requestCache.has(cacheKey)) {
      const subject = new BehaviorSubject<T | null>(null);
      this.requestCache.set(cacheKey, { subject, expiry: Date.now() + expireAfter });

      apiFunction.bind(this)(...params).pipe(
        tap(data => {
          subject.next(data as T);
        }),
        catchError((error) => {
          subject.error(error);
          return of(null);
        }),
        shareReplay(1),
      ).subscribe();
    }

    return this.requestCache.get(cacheKey).subject.asObservable().pipe(filter(val => val !== null), take(1));
  }

  list2HStatistics$(): Observable<OptimizedMempoolStats[]> {
    return this.httpClient.get<OptimizedMempoolStats[]>(this.apiBaseUrl + this.apiBasePath + '/api/v1/statistics/2h');
>>>>>>> 1b21cd89
  }

  list24HStatistics$(useAlternateServer: boolean = false): Observable<OptimizedMempoolStats[]> {
    if (useAlternateServer === true) {
      return this.httpClient.get<OptimizedMempoolStats[]>('https://node100.bitcoin.wiz.biz/api/v1/statistics/24h');
    } else {
      return this.httpClient.get<OptimizedMempoolStats[]>(this.apiBaseUrl + this.apiBasePath + '/api/v1/statistics/24h');
    }
  }

  list1WStatistics$(useAlternateServer: boolean = false): Observable<OptimizedMempoolStats[]> {
    if (useAlternateServer === true) {
      return this.httpClient.get<OptimizedMempoolStats[]>('https://node100.bitcoin.wiz.biz/api/v1/statistics/1w');
    } else {
      return this.httpClient.get<OptimizedMempoolStats[]>(this.apiBaseUrl + this.apiBasePath + '/api/v1/statistics/1w');
    }
  }

  list1MStatistics$(useAlternateServer: boolean = false): Observable<OptimizedMempoolStats[]> {
    if (useAlternateServer === true) {
      return this.httpClient.get<OptimizedMempoolStats[]>('https://node100.bitcoin.wiz.biz/api/v1/statistics/1m');
    } else {
      return this.httpClient.get<OptimizedMempoolStats[]>(this.apiBaseUrl + this.apiBasePath + '/api/v1/statistics/1m');
    }
  }

  list3MStatistics$(useAlternateServer: boolean = false): Observable<OptimizedMempoolStats[]> {
    if (useAlternateServer === true) {
      return this.httpClient.get<OptimizedMempoolStats[]>('https://node100.bitcoin.wiz.biz/api/v1/statistics/3m');
    } else {
      return this.httpClient.get<OptimizedMempoolStats[]>(this.apiBaseUrl + this.apiBasePath + '/api/v1/statistics/3m');
    }
  }

  list6MStatistics$(useAlternateServer: boolean = false): Observable<OptimizedMempoolStats[]> {
    if (useAlternateServer === true) {
      return this.httpClient.get<OptimizedMempoolStats[]>('https://node100.bitcoin.wiz.biz/api/v1/statistics/6m');
    } else {
      return this.httpClient.get<OptimizedMempoolStats[]>(this.apiBaseUrl + this.apiBasePath + '/api/v1/statistics/6m');
    }
  }

  list1YStatistics$(useAlternateServer: boolean = false): Observable<OptimizedMempoolStats[]> {
    if (useAlternateServer === true) {
      return this.httpClient.get<OptimizedMempoolStats[]>('https://node100.bitcoin.wiz.biz/api/v1/statistics/1y');
    } else {
      return this.httpClient.get<OptimizedMempoolStats[]>(this.apiBaseUrl + this.apiBasePath + '/api/v1/statistics/1y');
    }
  }

  list2YStatistics$(useAlternateServer: boolean = false): Observable<OptimizedMempoolStats[]> {
    if (useAlternateServer === true) {
      return this.httpClient.get<OptimizedMempoolStats[]>('https://node100.bitcoin.wiz.biz/api/v1/statistics/2y');
    } else {
      return this.httpClient.get<OptimizedMempoolStats[]>(this.apiBaseUrl + this.apiBasePath + '/api/v1/statistics/2y');
    }
  }

  list3YStatistics$(useAlternateServer: boolean = false): Observable<OptimizedMempoolStats[]> {
    if (useAlternateServer === true) {
      return this.httpClient.get<OptimizedMempoolStats[]>('https://node100.bitcoin.wiz.biz/api/v1/statistics/3y');
    } else {
      return this.httpClient.get<OptimizedMempoolStats[]>(this.apiBaseUrl + this.apiBasePath + '/api/v1/statistics/3y');
    }
  }

  list4YStatistics$(useAlternateServer: boolean = false): Observable<OptimizedMempoolStats[]> {
    if (useAlternateServer === true) {
      return this.httpClient.get<OptimizedMempoolStats[]>('https://node100.bitcoin.wiz.biz/api/v1/statistics/4y');
    } else {
      return this.httpClient.get<OptimizedMempoolStats[]>(this.apiBaseUrl + this.apiBasePath + '/api/v1/statistics/4y');
    }
  }

  listAllTimeStatistics$(): Observable<OptimizedMempoolStats[]> {
    return this.httpClient.get<OptimizedMempoolStats[]>(this.apiBaseUrl + this.apiBasePath + '/api/v1/statistics/all');
  }

  getTransactionTimes$(txIds: string[]): Observable<number[]> {
    let params = new HttpParams();
    txIds.forEach((txId: string) => {
      params = params.append('txId[]', txId);
    });
    return this.httpClient.get<number[]>(this.apiBaseUrl + this.apiBasePath + '/api/v1/transaction-times', { params });
  }

  getAboutPageProfiles$(): Observable<any[]> {
    return this.httpClient.get<any[]>(this.apiBaseUrl + '/api/v1/services/sponsors');
  }

  getOgs$(): Observable<any> {
    return this.httpClient.get<any[]>(this.apiBaseUrl + '/api/v1/donations');
  }

  getTranslators$(): Observable<ITranslators> {
    return this.httpClient.get<ITranslators>(this.apiBaseUrl + '/api/v1/translators');
  }

  getContributor$(): Observable<any[]> {
    return this.httpClient.get<any[]>(this.apiBaseUrl + '/api/v1/contributors');
  }

  getInitData$(): Observable<WebsocketResponse> {
    return this.httpClient.get<WebsocketResponse>(this.apiBaseUrl + this.apiBasePath + '/api/v1/init-data');
  }

  getCpfpinfo$(txid: string): Observable<CpfpInfo> {
    return this.httpClient.get<CpfpInfo>(this.apiBaseUrl + this.apiBasePath + '/api/v1/cpfp/' + txid);
  }

  validateAddress$(address: string): Observable<AddressInformation> {
    return this.httpClient.get<AddressInformation>(this.apiBaseUrl + this.apiBasePath + '/api/v1/validate-address/' + address);
  }

  getRbfHistory$(txid: string): Observable<{ replacements: RbfTree, replaces: string[] }> {
    return this.httpClient.get<{ replacements: RbfTree, replaces: string[] }>(this.apiBaseUrl + this.apiBasePath + '/api/v1/tx/' + txid + '/rbf');
  }

  getRbfCachedTx$(txid: string): Observable<Transaction> {
    return this.httpClient.get<Transaction>(this.apiBaseUrl + this.apiBasePath + '/api/v1/tx/' + txid + '/cached');
  }

  getRbfList$(fullRbf: boolean, after?: string): Observable<RbfTree[]> {
    return this.httpClient.get<RbfTree[]>(this.apiBaseUrl + this.apiBasePath + '/api/v1/' + (fullRbf ? 'fullrbf/' : '') + 'replacements/' + (after || ''));
  }

  liquidPegs$(): Observable<CurrentPegs> {
    return this.httpClient.get<CurrentPegs>(this.apiBaseUrl + this.apiBasePath + '/api/v1/liquid/pegs');
  }

  pegsVolume$(): Observable<PegsVolume[]> {
    return this.httpClient.get<PegsVolume[]>(this.apiBaseUrl + this.apiBasePath + '/api/v1/liquid/pegs/volume');
  }

  listLiquidPegsMonth$(): Observable<LiquidPegs[]> {
    return this.httpClient.get<LiquidPegs[]>(this.apiBaseUrl + this.apiBasePath + '/api/v1/liquid/pegs/month');
  }

  liquidReserves$(): Observable<CurrentPegs> {
    return this.httpClient.get<CurrentPegs>(this.apiBaseUrl + this.apiBasePath + '/api/v1/liquid/reserves');
  }

  listLiquidReservesMonth$(): Observable<LiquidPegs[]> {
    return this.httpClient.get<LiquidPegs[]>(this.apiBaseUrl + this.apiBasePath + '/api/v1/liquid/reserves/month');
  }

  federationAuditSynced$(): Observable<AuditStatus> {
    return this.httpClient.get<AuditStatus>(this.apiBaseUrl + this.apiBasePath + '/api/v1/liquid/reserves/status');
  }

  federationAddresses$(): Observable<FederationAddress[]> {
    return this.httpClient.get<FederationAddress[]>(this.apiBaseUrl + this.apiBasePath + '/api/v1/liquid/reserves/addresses');
  }

  federationUtxos$(): Observable<FederationUtxo[]> {
    return this.httpClient.get<FederationUtxo[]>(this.apiBaseUrl + this.apiBasePath + '/api/v1/liquid/reserves/utxos');
  }

  expiredUtxos$(): Observable<FederationUtxo[]> {
    return this.httpClient.get<FederationUtxo[]>(this.apiBaseUrl + this.apiBasePath + '/api/v1/liquid/reserves/utxos/expired');
  }

  emergencySpentUtxos$(): Observable<FederationUtxo[]> {
    return this.httpClient.get<FederationUtxo[]>(this.apiBaseUrl + this.apiBasePath + '/api/v1/liquid/reserves/utxos/emergency-spent');
  }

  recentPegsList$(count: number = 0): Observable<RecentPeg[]> {
    return this.httpClient.get<RecentPeg[]>(this.apiBaseUrl + this.apiBasePath + '/api/v1/liquid/pegs/list/' + count);
  }

  pegsCount$(): Observable<any> {
    return this.httpClient.get<number>(this.apiBaseUrl + this.apiBasePath + '/api/v1/liquid/pegs/count');
  }

  federationAddressesNumber$(): Observable<any> {
    return this.httpClient.get<any>(this.apiBaseUrl + this.apiBasePath + '/api/v1/liquid/reserves/addresses/total');
  }

  federationUtxosNumber$(): Observable<any> {
    return this.httpClient.get<any>(this.apiBaseUrl + this.apiBasePath + '/api/v1/liquid/reserves/utxos/total');
  }

  emergencySpentUtxosStats$(): Observable<any> {
    return this.httpClient.get<any>(this.apiBaseUrl + this.apiBasePath + '/api/v1/liquid/reserves/utxos/emergency-spent/stats');
  }

  listFeaturedAssets$(): Observable<any[]> {
    return this.httpClient.get<any[]>(this.apiBaseUrl + '/api/v1/assets/featured');
  }

  getAssetGroup$(id: string): Observable<any> {
    return this.httpClient.get<any[]>(this.apiBaseUrl + '/api/v1/assets/group/' + id);
  }

  postTransaction$(hexPayload: string): Observable<any> {
    return this.httpClient.post<any>(this.apiBaseUrl + this.apiBasePath + '/api/tx', hexPayload, { responseType: 'text' as 'json'});
  }

  getTransactionStatus$(txid: string): Observable<any> {
    return this.httpClient.get<any>(this.apiBaseUrl + this.apiBasePath + '/api/tx/' + txid + '/status');
  }

  listPools$(interval: string | undefined) : Observable<any> {
    return this.httpClient.get<any>(
      this.apiBaseUrl + this.apiBasePath + `/api/v1/mining/pools` +
      (interval !== undefined ? `/${interval}` : ''), { observe: 'response' }
    );
  }  

  getPoolStats$(slug: string): Observable<PoolStat> {
    return this.httpClient.get<PoolStat>(this.apiBaseUrl + this.apiBasePath + `/api/v1/mining/pool/${slug}`);
  }

  getPoolHashrate$(slug: string): Observable<any> {
    return this.httpClient.get<any>(this.apiBaseUrl + this.apiBasePath + `/api/v1/mining/pool/${slug}/hashrate`);
  }

  getPoolBlocks$(slug: string, fromHeight: number): Observable<BlockExtended[]> {
    return this.httpClient.get<BlockExtended[]>(
        this.apiBaseUrl + this.apiBasePath + `/api/v1/mining/pool/${slug}/blocks` +
        (fromHeight !== undefined ? `/${fromHeight}` : '')
      );
  }

  getBlocks$(from: number): Observable<BlockExtended[]> {
    return this.httpClient.get<BlockExtended[]>(
      this.apiBaseUrl + this.apiBasePath + `/api/v1/blocks` +
      (from !== undefined ? `/${from}` : ``)
    );
  }

  getBlock$(hash: string): Observable<BlockExtended> {
    return this.httpClient.get<BlockExtended>(this.apiBaseUrl + this.apiBasePath + '/api/v1/block/' + hash);
  }

  getBlockDataFromTimestamp$(timestamp: number): Observable<any> {
    return this.httpClient.get<number>(this.apiBaseUrl + this.apiBasePath + '/api/v1/mining/blocks/timestamp/' + timestamp);
  }

  getStrippedBlockTransactions$(hash: string): Observable<TransactionStripped[]> {
    return this.httpClient.get<TransactionStripped[]>(this.apiBaseUrl + this.apiBasePath + '/api/v1/block/' + hash + '/summary');
  }

  getDifficultyAdjustments$(interval: string | undefined): Observable<any> {
    return this.httpClient.get<any[]>(
        this.apiBaseUrl + this.apiBasePath + `/api/v1/mining/difficulty-adjustments` +
        (interval !== undefined ? `/${interval}` : ''), { observe: 'response' }
      );
  }

  getHistoricalHashrate$(interval: string | undefined): Observable<any> {
    return this.httpClient.get<any[]>(
        this.apiBaseUrl + this.apiBasePath + `/api/v1/mining/hashrate` +
        (interval !== undefined ? `/${interval}` : ''), { observe: 'response' }
      );
  }

  getHistoricalPoolsHashrate$(interval: string | undefined): Observable<any> {
    return this.httpClient.get<any[]>(
        this.apiBaseUrl + this.apiBasePath + `/api/v1/mining/hashrate/pools` +
        (interval !== undefined ? `/${interval}` : ''), { observe: 'response' }
      );
  }

  getHistoricalBlockFees$(interval: string | undefined) : Observable<any> {
    return this.httpClient.get<any[]>(
      this.apiBaseUrl + this.apiBasePath + `/api/v1/mining/blocks/fees` +
      (interval !== undefined ? `/${interval}` : ''), { observe: 'response' }
    );
  }

  getHistoricalBlockRewards$(interval: string | undefined) : Observable<any> {
    return this.httpClient.get<any[]>(
      this.apiBaseUrl + this.apiBasePath + `/api/v1/mining/blocks/rewards` +
      (interval !== undefined ? `/${interval}` : ''), { observe: 'response' }
    );
  }

  getHistoricalBlockFeeRates$(interval: string | undefined) : Observable<any> {
    return this.httpClient.get<any[]>(
      this.apiBaseUrl + this.apiBasePath + `/api/v1/mining/blocks/fee-rates` +
      (interval !== undefined ? `/${interval}` : ''), { observe: 'response' }
    );
  }

  getHistoricalBlockSizesAndWeights$(interval: string | undefined) : Observable<HttpResponse<BlockSizesAndWeights>> {
    return this.httpClient.get<BlockSizesAndWeights>(
      this.apiBaseUrl + this.apiBasePath + `/api/v1/mining/blocks/sizes-weights` +
      (interval !== undefined ? `/${interval}` : ''), { observe: 'response' }
    );
  }

  getHistoricalBlocksHealth$(interval: string | undefined) : Observable<any> {
    return this.httpClient.get<any[]>(
      this.apiBaseUrl + this.apiBasePath + `/api/v1/mining/blocks/predictions` +
      (interval !== undefined ? `/${interval}` : ''), { observe: 'response' }
    );
  }

  getBlockAudit$(hash: string) : Observable<BlockAudit> {
    return this.httpClient.get<BlockAudit>(
      this.apiBaseUrl + this.apiBasePath + `/api/v1/block/${hash}/audit-summary`
    );
  }

  getBlockAuditScores$(from: number): Observable<AuditScore[]> {
    return this.httpClient.get<AuditScore[]>(
      this.apiBaseUrl + this.apiBasePath + `/api/v1/mining/blocks/audit/scores` +
      (from !== undefined ? `/${from}` : ``)
    );
  }

  getBlockAuditScore$(hash: string) : Observable<any> {
    return this.httpClient.get<any>(
      this.apiBaseUrl + this.apiBasePath + `/api/v1/mining/blocks/audit/score/` + hash
    );
  }

  getRewardStats$(blockCount: number = 144): Observable<RewardStats> {
    return this.httpClient.get<RewardStats>(this.apiBaseUrl + this.apiBasePath + `/api/v1/mining/reward-stats/${blockCount}`);
  }

  getEnterpriseInfo$(name: string): Observable<any> {
    return this.httpClient.get<any>(this.apiBaseUrl + this.apiBasePath + `/api/v1/services/enterprise/info/` + name);
  }

  getChannelByTxIds$(txIds: string[]): Observable<any[]> {
    let params = new HttpParams();
    txIds.forEach((txId: string) => {
      params = params.append('txId[]', txId);
    });
    return this.httpClient.get<any[]>(this.apiBaseUrl + this.apiBasePath + '/api/v1/lightning/channels/txids/', { params });
  }

  lightningSearch$(searchText: string): Observable<any[]> {
    let params = new HttpParams().set('searchText', searchText);
    return this.httpClient.get<any[]>(this.apiBaseUrl + this.apiBasePath + '/api/v1/lightning/search', { params });
  }

  getNodesPerIsp(): Observable<any> {
    return this.httpClient.get<any[]>(this.apiBaseUrl + this.apiBasePath + '/api/v1/lightning/nodes/isp-ranking');
  }

  getNodeForCountry$(country: string): Observable<any> {
    return this.httpClient.get<any[]>(this.apiBaseUrl + this.apiBasePath + '/api/v1/lightning/nodes/country/' + country);
  }

  getNodeForISP$(isp: string): Observable<any> {
    return this.httpClient.get<any[]>(this.apiBaseUrl + this.apiBasePath + '/api/v1/lightning/nodes/isp/' + isp);
  }

  getNodesPerCountry$(): Observable<any> {
    return this.httpClient.get<any[]>(this.apiBaseUrl + this.apiBasePath + '/api/v1/lightning/nodes/countries');
  }

  getWorldNodes$(): Observable<any> {
    return this.httpClient.get<any[]>(this.apiBaseUrl + this.apiBasePath + '/api/v1/lightning/nodes/world');
  }

  getChannelsGeo$(publicKey?: string, style?: 'graph' | 'nodepage' | 'widget' | 'channelpage'): Observable<any> {
    return this.httpClient.get<any[]>(
      this.apiBaseUrl + this.apiBasePath + '/api/v1/lightning/channels-geo' +
        (publicKey !== undefined ? `/${publicKey}`   : '') +
        (style     !== undefined ? `?style=${style}` : '')
    );
  }

  getHistoricalPrice$(timestamp: number | undefined, currency?: string): Observable<Conversion> {
    if (this.stateService.isAnyTestnet()) {
      return of({
        prices: [],
        exchangeRates: {
          USDEUR: 0,
          USDGBP: 0,
          USDCAD: 0,
          USDCHF: 0,
          USDAUD: 0,
          USDJPY: 0,
          USDBGN: 0,
          USDBRL: 0,
          USDCNY: 0,
          USDCZK: 0,
          USDDKK: 0,
          USDHKD: 0,
          USDHRK: 0,
          USDHUF: 0,
          USDIDR: 0,
          USDILS: 0,
          USDINR: 0,
          USDISK: 0,
          USDKRW: 0,
          USDMXN: 0,
          USDMYR: 0,
          USDNOK: 0,
          USDNZD: 0,
          USDPHP: 0,
          USDPLN: 0,
          USDRON: 0,
          USDRUB: 0,
          USDSEK: 0,
          USDSGD: 0,
          USDTHB: 0,
          USDTRY: 0,
          USDZAR: 0,
        }
      });
    }
    const queryParams = [];

    if (timestamp) {
      queryParams.push(`timestamp=${timestamp}`);
    }

    if (currency) {
      queryParams.push(`currency=${currency}`);
    }
    return this.httpClient.get<Conversion>(
      `${this.apiBaseUrl}${this.apiBasePath}/api/v1/historical-price` +
        (queryParams.length > 0 ? `?${queryParams.join('&')}` : '')
    );
  }

  getAccelerationsByPool$(slug: string): Observable<AccelerationInfo[]> {
    return this.httpClient.get<AccelerationInfo[]>(
      this.apiBaseUrl + this.apiBasePath + `/api/v1/accelerations/pool/${slug}`
    );
  }

  getAccelerationsByHeight$(height: number): Observable<AccelerationInfo[]> {
    return this.httpClient.get<AccelerationInfo[]>(
      this.apiBaseUrl + this.apiBasePath + `/api/v1/accelerations/block/${height}`
    );
  }

  getRecentAccelerations$(interval: string | undefined): Observable<AccelerationInfo[]> {
    return this.httpClient.get<AccelerationInfo[]>(
      this.apiBaseUrl + this.apiBasePath + '/api/v1/accelerations/interval' + (interval !== undefined ? `/${interval}` : '')
    );
  }

  getAccelerationTotals$(pool?: string, interval?: string): Observable<{ cost: number, count: number }> {
    const queryParams = new URLSearchParams();
    if (pool) {
      queryParams.append('pool', pool);
    }
    if (interval) {
      queryParams.append('interval', interval);
    }
    const queryString = queryParams.toString();
    return this.httpClient.get<{ cost: number, count: number }>(
      this.apiBaseUrl + this.apiBasePath + '/api/v1/accelerations/total' + (queryString?.length ? '?' + queryString : '')
    );
  }
}<|MERGE_RESOLUTION|>--- conflicted
+++ resolved
@@ -36,14 +36,6 @@
     });
   }
 
-<<<<<<< HEAD
-  list2HStatistics$(useAlternateServer: boolean = false): Observable<OptimizedMempoolStats[]> {
-    if (useAlternateServer === true) {
-      return this.httpClient.get<OptimizedMempoolStats[]>('https://node100.bitcoin.wiz.biz/api/v1/statistics/2h');
-    } else {
-      return this.httpClient.get<OptimizedMempoolStats[]>(this.apiBaseUrl + this.apiBasePath + '/api/v1/statistics/2h');
-    }
-=======
   private generateCacheKey(functionName: string, params: any[]): string {
     return functionName + JSON.stringify(params);
   }
@@ -84,9 +76,12 @@
     return this.requestCache.get(cacheKey).subject.asObservable().pipe(filter(val => val !== null), take(1));
   }
 
-  list2HStatistics$(): Observable<OptimizedMempoolStats[]> {
-    return this.httpClient.get<OptimizedMempoolStats[]>(this.apiBaseUrl + this.apiBasePath + '/api/v1/statistics/2h');
->>>>>>> 1b21cd89
+  list2HStatistics$(useAlternateServer: boolean = false): Observable<OptimizedMempoolStats[]> {
+    if (useAlternateServer === true) {
+      return this.httpClient.get<OptimizedMempoolStats[]>('https://node100.bitcoin.wiz.biz/api/v1/statistics/2h');
+    } else {
+      return this.httpClient.get<OptimizedMempoolStats[]>(this.apiBaseUrl + this.apiBasePath + '/api/v1/statistics/2h');
+    }
   }
 
   list24HStatistics$(useAlternateServer: boolean = false): Observable<OptimizedMempoolStats[]> {
@@ -161,8 +156,12 @@
     }
   }
 
-  listAllTimeStatistics$(): Observable<OptimizedMempoolStats[]> {
-    return this.httpClient.get<OptimizedMempoolStats[]>(this.apiBaseUrl + this.apiBasePath + '/api/v1/statistics/all');
+  listAllTimeStatistics$(useAlternateServer: boolean = false): Observable<OptimizedMempoolStats[]> {
+    if (useAlternateServer === true) {
+      return this.httpClient.get<OptimizedMempoolStats[]>('https://node100.bitcoin.wiz.biz/api/v1/statistics/all');
+    } else {
+      return this.httpClient.get<OptimizedMempoolStats[]>(this.apiBaseUrl + this.apiBasePath + '/api/v1/statistics/all');
+    }
   }
 
   getTransactionTimes$(txIds: string[]): Observable<number[]> {
