--- conflicted
+++ resolved
@@ -79,16 +79,8 @@
     private audioService: AudioService,
     private cd: ChangeDetectorRef
   ) {
-<<<<<<< HEAD
-    if (window.document.referrer === 'https://cash.app/') {
-      this.insertSquare();
-      this.paymentType = 'cashapp';
-    } else {
-      this.paymentType = 'bitcoin';
-=======
     if (this.stateService.ref === 'https://cash.app/') {
       this.insertSquare();
->>>>>>> 501b79fd
     }
   }
 
@@ -99,8 +91,6 @@
     if (this.cashAppPay) {
       this.cashAppPay.destroy();
     }
-<<<<<<< HEAD
-=======
   }
 
   ngOnInit() {
@@ -110,7 +100,6 @@
     } else {
       this.paymentType = 'bitcoin';
     }
->>>>>>> 501b79fd
   }
 
   ngOnChanges(changes: SimpleChanges): void {
@@ -144,7 +133,6 @@
               this.error = `cannot_accelerate_tx`;
               this.scrollToPreviewWithTimeout('mempoolError', 'center');
               this.estimateSubscription.unsubscribe();
-<<<<<<< HEAD
             }
 
             if (this.paymentType === 'cashapp') {
@@ -159,22 +147,6 @@
               }
             }
 
-=======
-            }
-
-            if (this.paymentType === 'cashapp') {
-              this.estimate.userBalance = 999999999;
-              this.estimate.enoughBalance = true;
-            }
-
-            if (this.estimate.hasAccess === true && this.estimate.userBalance <= 0) {
-              if (this.isLoggedIn()) {
-                this.error = `not_enough_balance`;
-                this.scrollToPreviewWithTimeout('mempoolError', 'center');
-              }
-            }
-
->>>>>>> 501b79fd
             this.hasAncestors = this.estimate.txSummary.ancestorCount > 1;
             
             // Make min extra fee at least 50% of the current tx fee
