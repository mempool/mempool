--- conflicted
+++ resolved
@@ -202,67 +202,48 @@
               }
             }
 
-<<<<<<< HEAD
             if (parsedMessage && parsedMessage['track-address']) {
-              if (/^([a-km-zA-HJ-NP-Z1-9]{26,35}|[a-km-zA-HJ-NP-Z1-9]{80}|[a-z]{2,5}1[ac-hj-np-z02-9]{8,100}|[A-Z]{2,5}1[AC-HJ-NP-Z02-9]{8,100}|04[a-fA-F0-9]{128}|(02|03)[a-fA-F0-9]{64})$/
-                .test(parsedMessage['track-address'])) {
-                let matchedAddress = parsedMessage['track-address'];
-                if (/^[A-Z]{2,5}1[AC-HJ-NP-Z02-9]{8,100}$/.test(parsedMessage['track-address'])) {
-                  matchedAddress = matchedAddress.toLowerCase();
-                }
-                if (/^04[a-fA-F0-9]{128}$/.test(parsedMessage['track-address'])) {
-                  client['track-address'] = '41' + matchedAddress + 'ac';
-                } else if (/^(02|03)[a-fA-F0-9]{64}$/.test(parsedMessage['track-address'])) {
-                  client['track-address'] = '21' + matchedAddress + 'ac';
-                } else {
-                  client['track-address'] = matchedAddress;
-                }
+              const validAddress = this.testAddress(parsedMessage['track-address']);
+              if (validAddress) {
+                client['track-address'] = validAddress;
               } else {
                 client['track-address'] = null;
               }
-=======
-          if (parsedMessage && parsedMessage['track-address']) {
-            const validAddress = this.testAddress(parsedMessage['track-address']);
-            if (validAddress) {
-              client['track-address'] = validAddress;
-            } else {
-              client['track-address'] = null;
-            }
-          }
-
-          if (parsedMessage && parsedMessage['track-addresses'] && Array.isArray(parsedMessage['track-addresses'])) {
-            const addressMap: { [address: string]: string } = {};
-            for (const address of parsedMessage['track-addresses']) {
-              const validAddress = this.testAddress(address);
-              if (validAddress) {
-                addressMap[address] = validAddress;
-              }
-            }
-            if (Object.keys(addressMap).length > config.MEMPOOL.MAX_TRACKED_ADDRESSES) {
-              response['track-addresses-error'] = `"too many addresses requested, this connection supports tracking a maximum of ${config.MEMPOOL.MAX_TRACKED_ADDRESSES} addresses"`;
-              client['track-addresses'] = null;
-            } else if (Object.keys(addressMap).length > 0) {
-              client['track-addresses'] = addressMap;
-            } else {
-              client['track-addresses'] = null;
-            }
-          }
-
-          if (parsedMessage && parsedMessage['track-scriptpubkeys'] && Array.isArray(parsedMessage['track-scriptpubkeys'])) {
-            const spks: string[] = [];
-            for (const spk of parsedMessage['track-scriptpubkeys']) {
-              if (/^[a-fA-F0-9]+$/.test(spk)) {
-                spks.push(spk.toLowerCase());
-              }
-            }
-            if (spks.length > config.MEMPOOL.MAX_TRACKED_ADDRESSES) {
-              response['track-scriptpubkeys-error'] = `"too many scriptpubkeys requested, this connection supports tracking a maximum of ${config.MEMPOOL.MAX_TRACKED_ADDRESSES} scriptpubkeys"`;
-              client['track-scriptpubkeys'] = null;
-            } else if (spks.length) {
-              client['track-scriptpubkeys'] = spks;
-            } else {
-              client['track-scriptpubkeys'] = null;
->>>>>>> 47d221fd
+            }
+
+            if (parsedMessage && parsedMessage['track-addresses'] && Array.isArray(parsedMessage['track-addresses'])) {
+              const addressMap: { [address: string]: string } = {};
+              for (const address of parsedMessage['track-addresses']) {
+                const validAddress = this.testAddress(address);
+                if (validAddress) {
+                  addressMap[address] = validAddress;
+                }
+              }
+              if (Object.keys(addressMap).length > config.MEMPOOL.MAX_TRACKED_ADDRESSES) {
+                response['track-addresses-error'] = `"too many addresses requested, this connection supports tracking a maximum of ${config.MEMPOOL.MAX_TRACKED_ADDRESSES} addresses"`;
+                client['track-addresses'] = null;
+              } else if (Object.keys(addressMap).length > 0) {
+                client['track-addresses'] = addressMap;
+              } else {
+                client['track-addresses'] = null;
+              }
+            }
+
+            if (parsedMessage && parsedMessage['track-scriptpubkeys'] && Array.isArray(parsedMessage['track-scriptpubkeys'])) {
+              const spks: string[] = [];
+              for (const spk of parsedMessage['track-scriptpubkeys']) {
+                if (/^[a-fA-F0-9]+$/.test(spk)) {
+                  spks.push(spk.toLowerCase());
+                }
+              }
+              if (spks.length > config.MEMPOOL.MAX_TRACKED_ADDRESSES) {
+                response['track-scriptpubkeys-error'] = `"too many scriptpubkeys requested, this connection supports tracking a maximum of ${config.MEMPOOL.MAX_TRACKED_ADDRESSES} scriptpubkeys"`;
+                client['track-scriptpubkeys'] = null;
+              } else if (spks.length) {
+                client['track-scriptpubkeys'] = spks;
+              } else {
+                client['track-scriptpubkeys'] = null;
+              }
             }
 
             if (parsedMessage && parsedMessage['track-asset']) {
@@ -610,57 +591,52 @@
           }
         }
 
-<<<<<<< HEAD
+        if (client['track-addresses']) {
+          const addressMap: { [address: string]: AddressTransactions } = {};
+          for (const [address, key] of Object.entries(client['track-addresses'] || {})) {
+            const newTransactions = Array.from(addressCache[key as string]?.values() || []);
+            const removedTransactions = Array.from(removedAddressCache[key as string]?.values() || []);
+            // txs may be missing prevouts in non-esplora backends
+            // so fetch the full transactions now
+            const fullTransactions = (config.MEMPOOL.BACKEND !== 'esplora') ? await this.getFullTransactions(newTransactions) : newTransactions;
+            if (fullTransactions?.length) {
+              addressMap[address] = {
+                mempool: fullTransactions,
+                confirmed: [],
+                removed: removedTransactions,
+              };
+            }
+          }
+
+          if (Object.keys(addressMap).length > 0) {
+            response['multi-address-transactions'] = JSON.stringify(addressMap);
+          }
+        }
+
+        if (client['track-scriptpubkeys']) {
+          const spkMap: { [spk: string]: AddressTransactions } = {};
+          for (const spk of client['track-scriptpubkeys'] || []) {
+            const newTransactions = Array.from(addressCache[spk as string]?.values() || []);
+            const removedTransactions = Array.from(removedAddressCache[spk as string]?.values() || []);
+            // txs may be missing prevouts in non-esplora backends
+            // so fetch the full transactions now
+            const fullTransactions = (config.MEMPOOL.BACKEND !== 'esplora') ? await this.getFullTransactions(newTransactions) : newTransactions;
+            if (fullTransactions?.length) {
+              spkMap[spk] = {
+                mempool: fullTransactions,
+                confirmed: [],
+                removed: removedTransactions,
+              };
+            }
+          }
+
+          if (Object.keys(spkMap).length > 0) {
+            response['multi-scriptpubkey-transactions'] = JSON.stringify(spkMap);
+          }
+        }
+
         if (client['track-asset']) {
           const foundTransactions: TransactionExtended[] = [];
-=======
-      if (client['track-addresses']) {
-        const addressMap: { [address: string]: AddressTransactions } = {};
-        for (const [address, key] of Object.entries(client['track-addresses'] || {})) {
-          const newTransactions = Array.from(addressCache[key as string]?.values() || []);
-          const removedTransactions = Array.from(removedAddressCache[key as string]?.values() || []);
-          // txs may be missing prevouts in non-esplora backends
-          // so fetch the full transactions now
-          const fullTransactions = (config.MEMPOOL.BACKEND !== 'esplora') ? await this.getFullTransactions(newTransactions) : newTransactions;
-          if (fullTransactions?.length) {
-            addressMap[address] = {
-              mempool: fullTransactions,
-              confirmed: [],
-              removed: removedTransactions,
-            };
-          }
-        }
-
-        if (Object.keys(addressMap).length > 0) {
-          response['multi-address-transactions'] = JSON.stringify(addressMap);
-        }
-      }
-
-      if (client['track-scriptpubkeys']) {
-        const spkMap: { [spk: string]: AddressTransactions } = {};
-        for (const spk of client['track-scriptpubkeys'] || []) {
-          const newTransactions = Array.from(addressCache[spk as string]?.values() || []);
-          const removedTransactions = Array.from(removedAddressCache[spk as string]?.values() || []);
-          // txs may be missing prevouts in non-esplora backends
-          // so fetch the full transactions now
-          const fullTransactions = (config.MEMPOOL.BACKEND !== 'esplora') ? await this.getFullTransactions(newTransactions) : newTransactions;
-          if (fullTransactions?.length) {
-            spkMap[spk] = {
-              mempool: fullTransactions,
-              confirmed: [],
-              removed: removedTransactions,
-            };
-          }
-        }
-
-        if (Object.keys(spkMap).length > 0) {
-          response['multi-scriptpubkey-transactions'] = JSON.stringify(spkMap);
-        }
-      }
-
-      if (client['track-asset']) {
-        const foundTransactions: TransactionExtended[] = [];
->>>>>>> 47d221fd
 
           newTransactions.forEach((tx) => {
             if (client['track-asset'] === Common.nativeAssetId) {
@@ -686,6 +662,7 @@
             response['address-transactions'] = JSON.stringify(foundTransactions);
           }
         }
+          
 
         if (client['track-tx']) {
           const trackTxid = client['track-tx'];
@@ -961,49 +938,44 @@
           }
         }
 
-<<<<<<< HEAD
+        if (client['track-addresses']) {
+          const addressMap: { [address: string]: AddressTransactions } = {};
+          for (const [address, key] of Object.entries(client['track-addresses'] || {})) {
+            const fullTransactions = Array.from(addressCache[key as string]?.values() || []);
+            if (fullTransactions?.length) {
+              addressMap[address] = {
+                mempool: [],
+                confirmed: fullTransactions,
+                removed: [],
+              };
+            }
+          }
+
+          if (Object.keys(addressMap).length > 0) {
+            response['multi-address-transactions'] = JSON.stringify(addressMap);
+          }
+        }
+
+        if (client['track-scriptpubkeys']) {
+          const spkMap: { [spk: string]: AddressTransactions } = {};
+          for (const spk of client['track-scriptpubkeys'] || []) {
+            const fullTransactions = Array.from(addressCache[spk as string]?.values() || []);
+            if (fullTransactions?.length) {
+              spkMap[spk] = {
+                mempool: [],
+                confirmed: fullTransactions,
+                removed: [],
+              };
+            }
+          }
+
+          if (Object.keys(spkMap).length > 0) {
+            response['multi-scriptpubkey-transactions'] = JSON.stringify(spkMap);
+          }
+        }
+
         if (client['track-asset']) {
           const foundTransactions: TransactionExtended[] = [];
-=======
-      if (client['track-addresses']) {
-        const addressMap: { [address: string]: AddressTransactions } = {};
-        for (const [address, key] of Object.entries(client['track-addresses'] || {})) {
-          const fullTransactions = Array.from(addressCache[key as string]?.values() || []);
-          if (fullTransactions?.length) {
-            addressMap[address] = {
-              mempool: [],
-              confirmed: fullTransactions,
-              removed: [],
-            };
-          }
-        }
-
-        if (Object.keys(addressMap).length > 0) {
-          response['multi-address-transactions'] = JSON.stringify(addressMap);
-        }
-      }
-
-      if (client['track-scriptpubkeys']) {
-        const spkMap: { [spk: string]: AddressTransactions } = {};
-        for (const spk of client['track-scriptpubkeys'] || []) {
-          const fullTransactions = Array.from(addressCache[spk as string]?.values() || []);
-          if (fullTransactions?.length) {
-            spkMap[spk] = {
-              mempool: [],
-              confirmed: fullTransactions,
-              removed: [],
-            };
-          }
-        }
-
-        if (Object.keys(spkMap).length > 0) {
-          response['multi-scriptpubkey-transactions'] = JSON.stringify(spkMap);
-        }
-      }
-
-      if (client['track-asset']) {
-        const foundTransactions: TransactionExtended[] = [];
->>>>>>> 47d221fd
 
           transactions.forEach((tx) => {
             if (client['track-asset'] === Common.nativeAssetId) {
@@ -1146,13 +1118,12 @@
       let numProjectedSubs = 0;
       let numRbfSubs = 0;
 
-<<<<<<< HEAD
       this.websocketServers.forEach(wss => {
         wss.clients.forEach((client) => {
             if (client['track-tx']) {
             numTxSubs++;
           }
-          if (client['track-mempool-block'] >= 0) {
+        if (client['track-mempool-block'] != null && client['track-mempool-block'] >= 0) {
             numProjectedSubs++;
           }
           if (client['track-rbf']) {
@@ -1160,19 +1131,6 @@
           }
         });
       });
-=======
-      this.wss.clients.forEach((client) => {
-        if (client['track-tx']) {
-          numTxSubs++;
-        }
-        if (client['track-mempool-block'] != null && client['track-mempool-block'] >= 0) {
-          numProjectedSubs++;
-        }
-        if (client['track-rbf']) {
-          numRbfSubs++;
-        }
-      })
->>>>>>> 47d221fd
 
       let count = 0;
       this.websocketServers.forEach(wss => {
