/* eslint-disable no-console */
import { Component, OnInit, OnDestroy, Output, EventEmitter, Input, ChangeDetectorRef, SimpleChanges, HostListener } from '@angular/core';
import { Subscription, tap, of, catchError, Observable, switchMap } from 'rxjs';
import { ServicesApiServices } from '@app/services/services-api.service';
import { md5 } from '@app/shared/common.utils';
import { StateService } from '@app/services/state.service';
import { AudioService } from '@app/services/audio.service';
import { ETA, EtaService } from '@app/services/eta.service';
import { Transaction } from '@interfaces/electrs.interface';
import { MiningStats } from '@app/services/mining.service';
import { IAuth, AuthServiceMempool } from '@app/services/auth.service';
import { EnterpriseService } from '@app/services/enterprise.service';
import { ApiService } from '@app/services/api.service';
import { isDevMode } from '@angular/core';

export type PaymentMethod = 'balance' | 'bitcoin' | 'cashapp' | 'applePay' | 'googlePay' | 'cardOnFile';

export type AccelerationEstimate = {
  hasAccess: boolean;
  txSummary: TxSummary;
  nextBlockFee: number;
  targetFeeRate: number;
  userBalance: number;
  enoughBalance: boolean;
  cost: number;
  mempoolBaseFee: number;
  vsizeFee: number;
  pools: number[];
  availablePaymentMethods: Record<PaymentMethod, {min: number, max: number, card?: {card_id: string, last_4: string, brand: string, name: string, billing: any}}>;
  unavailable?: boolean;
  options: { // recommended bid options
    fee: number; // recommended userBid in sats
  }[];
}
export type TxSummary = {
  txid: string; // txid of the current transaction
  effectiveVsize: number; // Total vsize of the dependency tree
  effectiveFee: number;  // Total fee of the dependency tree in sats
  ancestorCount: number; // Number of ancestors
}

export interface RateOption {
  fee: number;
  rate: number;
  index: number;
}

export const MIN_BID_RATIO = 1;
export const DEFAULT_BID_RATIO = 2;
export const MAX_BID_RATIO = 4;

type CheckoutStep = 'quote' | 'summary' | 'checkout' | 'cashapp' | 'applepay' | 'googlepay' | 'cardonfile' | 'processing' | 'paid' | 'success';

@Component({
  selector: 'app-accelerate-checkout',
  templateUrl: './accelerate-checkout.component.html',
  styleUrls: ['./accelerate-checkout.component.scss'],
  standalone: false,
})
export class AccelerateCheckout implements OnInit, OnDestroy {
  @Input() tx: Transaction;
  @Input() accelerating: boolean = false;
  @Input() miningStats: MiningStats;
  @Input() eta: ETA;
  @Input() applePayEnabled: boolean = false;
  @Input() googlePayEnabled: boolean = true;
  @Input() cardOnFileEnabled: boolean = true;
  @Input() advancedEnabled: boolean = false;
  @Input() forceMobile: boolean = false;
  @Input() showDetails: boolean = false;
  @Input() noCTA: boolean = false;
  @Output() unavailable = new EventEmitter<boolean>();
  @Output() completed = new EventEmitter<boolean>();
  @Output() hasDetails = new EventEmitter<boolean>();
  @Output() changeMode = new EventEmitter<boolean>();
  @Output() paymentReceipt = new EventEmitter<string>();

  calculating = true;
  processing = false;
  isCheckoutLocked = 0; // reference counter, 0 = unlocked, >0 = locked
  isTokenizing = 0; // reference counter, 0 = false, >0 = true
  selectedOption: 'wait' | 'accel';
  cantPayReason = '';
  quoteError = ''; // error fetching estimate or initial data
  accelerateError = ''; // error executing acceleration
  btcpayInvoiceFailed = false;
  timePaid: number = 0; // time acceleration requested
  math = Math;
  isMobile: boolean = window.innerWidth <= 767.98;
  isProdDomain = false;
  accelerationResponse: { receiptUrl: string | null } | undefined;

  private _step: CheckoutStep = 'summary';
  simpleMode: boolean = true;
  timeoutTimer: any;

  authSubscription$: Subscription;
  auth: IAuth | null = null;

  // accelerator stuff
  accelerationSubscription: Subscription;
  difficultySubscription: Subscription;
  estimateSubscription: Subscription;
  estimate: AccelerationEstimate;
  maxBidBoost: number; // sats
  cost: number; // sats
  etaInfo$: Observable<{ hashratePercentage: number, ETA: number, acceleratedETA: number }>;
  showSuccess = false;
  hasAncestors: boolean = false;
  minExtraCost = 0;
  minBidAllowed = 0;
  maxBidAllowed = 0;
  defaultBid = 0;
  userBid = 0;
  selectFeeRateIndex = 1;
  maxRateOptions: RateOption[] = [];

  // square
  loadingCashapp = false;
  loadingApplePay = false;
  loadingGooglePay = false;
  loadingCardOnFile = false;
  payments: any;
  cashAppPay: any;
  applePay: any;
  googlePay: any;
  conversionsSubscription: Subscription;
  conversions: Record<string, number>;

  // btcpay
  loadingBtcpayInvoice = false;
  invoice = undefined;

  constructor(
    public stateService: StateService,
    private apiService: ApiService,
    private servicesApiService: ServicesApiServices,
    private etaService: EtaService,
    private audioService: AudioService,
    private cd: ChangeDetectorRef,
    private authService: AuthServiceMempool,
    private enterpriseService: EnterpriseService,
  ) {
    this.isProdDomain = this.stateService.isProdDomain;

    // Check if Apple Pay available
    // https://developer.apple.com/documentation/apple_pay_on_the_web/apple_pay_js_api/checking_for_apple_pay_availability#overview
    if (window['ApplePaySession']) {
      this.applePayEnabled = true;
    }
  }

  ngOnInit(): void {
    this.authSubscription$ = this.authService.getAuth$().subscribe((auth) => {
      if (this.auth?.user?.userId !== auth?.user?.userId) {
        this.auth = auth;
        this.estimate = null;
        this.quoteError = null;
        this.accelerateError = null;
        this.timePaid = 0;
        this.btcpayInvoiceFailed = false;
        this.moveToStep('summary', true);
      } else {
        this.auth = auth;
      }
    });
    this.authService.refreshAuth$().subscribe();

    const urlParams = new URLSearchParams(window.location.search);
    if (urlParams.get('cash_request_id')) { // Redirected from cashapp
      this.moveToStep('processing', true);
      this.insertSquare();
      this.setupSquare();
    } else {
      this.moveToStep('summary', true);
    }

    this.conversionsSubscription = this.stateService.conversions$.subscribe(
      async (conversions) => {
        this.conversions = conversions;
      }
    );
  }

  ngOnDestroy(): void {
    if (this.estimateSubscription) {
      this.estimateSubscription.unsubscribe();
    }
    if (this.authSubscription$) {
      this.authSubscription$.unsubscribe();
    }
  }

  ngOnChanges(changes: SimpleChanges): void {
    if (changes.accelerating && this.accelerating) {
      this.moveToStep('success', true);
    }
  }

  moveToStep(step: CheckoutStep, force: boolean = false): void {
    if (this.isCheckoutLocked > 0 && !force || this.step === 'success') {
      return;
    }
    this.processing = false;
    this._step = step;
    if (this.timeoutTimer) {
      clearTimeout(this.timeoutTimer);
    }
    if (!this.estimate && ['quote', 'summary', 'checkout', 'processing'].includes(this.step)) {
      this.fetchEstimate();
    }
    if (this._step === 'checkout') {
      this.insertSquare();
      this.enterpriseService.goal(8);
      this.scrollToElementWithTimeout('acceleratePreviewAnchor', 'start', 100);
    }
    if (this._step === 'checkout' && this.canPayWithBitcoin) {
      this.btcpayInvoiceFailed = false;
      this.invoice = null;
      this.requestBTCPayInvoice();
<<<<<<< HEAD
      this.scrollToElementWithTimeout('acceleratePreviewAnchor', 'start', 100);
    } else if (this._step === 'cashapp' && this.cashappEnabled) {
=======
    } else if (this._step === 'cashapp') {
>>>>>>> 0c2fb6df
      this.loadingCashapp = true;
      this.setupSquare();
      this.scrollToElementWithTimeout('confirm-title', 'center', 100);
    } else if (this._step === 'applepay' && this.applePayEnabled) {
      this.loadingApplePay = true;
      this.setupSquare();
      this.scrollToElementWithTimeout('confirm-title', 'center', 100);
    } else if (this._step === 'googlepay' && this.googlePayEnabled) {
      this.loadingGooglePay = true;
      this.setupSquare();
      this.scrollToElementWithTimeout('confirm-title', 'center', 100);
    } else if (this._step === 'cardonfile' && this.cardOnFileEnabled) {
      this.loadingCardOnFile = true;
      this.setupSquare();
      this.scrollToElementWithTimeout('confirm-title', 'center', 100);
    } else if (this._step === 'paid') {
      this.timePaid = Date.now();
      this.timeoutTimer = setTimeout(() => {
        if (this.step === 'paid') {
          this.accelerateError = 'internal_server_error';
        }
      }, 120000);
    }
    this.hasDetails.emit(this._step === 'quote');
  }

  closeModal(): void {
    this.completed.emit(true);
    this.moveToStep('summary', true);
  }

  /**
   * Scroll to element id with or without setTimeout
   */
  scrollToElementWithTimeout(id: string, position: ScrollLogicalPosition, timeout: number = 1000): void {
    setTimeout(() => {
      this.scrollToElement(id, position);
    }, timeout);
  }
  scrollToElement(id: string, position: ScrollLogicalPosition): void {
    const acceleratePreviewAnchor = document.getElementById(id);
    if (acceleratePreviewAnchor) {
      this.cd.markForCheck();
      acceleratePreviewAnchor.scrollIntoView({
        behavior: 'smooth',
        inline: position,
        block: position,
      });
    }
  }

  /**
   * Accelerator
   */
  fetchEstimate(): void {
    if (this.estimateSubscription) {
      this.estimateSubscription.unsubscribe();
    }
    this.calculating = true;
    this.quoteError = null;
    this.accelerateError = null;
    this.estimateSubscription = this.servicesApiService.estimate$(this.tx.txid).pipe(
      tap((response) => {
        if (response.status === 204) {
          this.quoteError = `cannot_accelerate_tx`;
          if (this.step === 'summary') {
            this.unavailable.emit(true);
          }
        } else {
          this.estimate = response.body;
          if (!this.estimate) {
            this.quoteError = `cannot_accelerate_tx`;
            if (this.step === 'summary') {
              this.unavailable.emit(true);
            }
            return;
          }
          if (this.estimate.hasAccess === true && this.estimate.userBalance <= 0) {
            if (this.isLoggedIn()) {
              this.quoteError = `not_enough_balance`;
            }
          }
          if (this.estimate.unavailable) {
            this.quoteError = `temporarily_unavailable`;
          }
          this.hasAncestors = this.estimate.txSummary.ancestorCount > 1;
          this.etaInfo$ = this.etaService.getProjectedEtaObservable(this.estimate, this.miningStats);

          this.maxRateOptions = this.estimate.options.map((option, index) => ({
            fee: option.fee,
            rate: (this.estimate.txSummary.effectiveFee + option.fee) / this.estimate.txSummary.effectiveVsize,
            index
          }));

          this.defaultBid = this.maxRateOptions[1].fee;
          this.userBid = this.defaultBid;
          this.cost = this.userBid + this.estimate.mempoolBaseFee + this.estimate.vsizeFee;

          this.validateChoice();

          if (!this.couldPay) {
            this.quoteError = `cannot_accelerate_tx`;
            if (this.step === 'summary') {
              this.unavailable.emit(true);
            }
            return;
          }

          if (this.step === 'checkout' && this.canPayWithBitcoin && !this.loadingBtcpayInvoice) {
            this.requestBTCPayInvoice();
          }

          this.calculating = false;
          this.cd.markForCheck();
        }
      }),

      catchError(() => {
        this.estimate = undefined;
        this.quoteError = `cannot_accelerate_tx`;
        this.estimateSubscription.unsubscribe();
        if (this.step === 'summary') {
          this.unavailable.emit(true);
        } else {
          this.accelerateError = 'cannot_accelerate_tx';
        }
        return of(null);
      })
    ).subscribe();
  }

  validateChoice(): void {
    if (!this.canPay) {
      if (this.estimate?.availablePaymentMethods?.balance) {
        if (this.cost >= this.estimate?.userBalance) {
          this.cantPayReason = 'not_enough_balance';
        }
      } else {
        this.cantPayReason = 'cannot_accelerate_tx';
      }
    } else {
      this.cantPayReason = '';
    }
  }

  /**
   * User changed his bid
   */
  setUserBid({ fee, index }: { fee: number, index: number}): void {
    if (this.estimate) {
      this.selectFeeRateIndex = index;
      this.userBid = Math.max(0, fee);
      this.cost = this.userBid + this.estimate.mempoolBaseFee + this.estimate.vsizeFee;
      this.validateChoice();
    }
  }

  /**
   * Account-based acceleration request
   */
  accelerateWithMempoolAccount(): void {
    if (!this.canPay || this.calculating || this.processing) {
      return;
    }
    this.processing = true;
    if (this.accelerationSubscription) {
      this.accelerationSubscription.unsubscribe();
    }
    this.accelerationSubscription = this.servicesApiService.accelerate$(
      this.tx.txid,
      this.userBid,
    ).subscribe({
      next: () => {
        this.processing = false;
        this.apiService.logAccelerationRequest$(this.tx.txid).subscribe();
        this.audioService.playSound('ascend-chime-cartoon');
        this.showSuccess = true;
        this.estimateSubscription.unsubscribe();
        this.moveToStep('paid', true);
      },
      error: (response) => {
        this.processing = false;
        this.accelerateError = response.error;
      }
    });
  }

  /**
   * Square
   */
  insertSquare(): void {
    if (!this.isProdDomain && !isDevMode()) {
      return;
    }
    if (window['Square']) {
      return;
    }
    let statsUrl = 'https://sandbox.web.squarecdn.com/v1/square.js';
    if (this.isProdDomain) {
      statsUrl = '/square/v1/square.js';
    }

    (function(): void {
      const d=document, g=d.createElement('script'), s=d.getElementsByTagName('script')[0];
      g.type='text/javascript'; g.src=statsUrl; s.parentNode.insertBefore(g, s);
    })();
  }
  setupSquare(): void {
    if (!this.isProdDomain && !isDevMode()) {
      return;
    }
    const init = (): void => {
      this.initSquare();
    };

    if (!window['Square']) {
      console.debug('Square.js failed to load properly. Retrying.');
      setTimeout(this.setupSquare.bind(this), 100);
    } else {
      init();
    }
  }
  async initSquare(): Promise<void> {
    try {
      this.servicesApiService.setupSquare$().subscribe({
        next: async (ids) => {
          this.payments = window['Square'].payments(ids.squareAppId, ids.squareLocationId);
          const urlParams = new URLSearchParams(window.location.search);
          if (this._step === 'cashapp' || urlParams.get('cash_request_id')) {
            await this.requestCashAppPayment();
          } else if (this._step === 'applepay') {
            await this.requestApplePayPayment();
          } else if (this._step === 'googlepay') {
            await this.requestGooglePayPayment();
          } else if (this._step === 'cardonfile') {
            this.loadingCardOnFile = false;
          }
        },
        error: () => {
          console.debug('Error loading Square Payments');
          this.accelerateError = 'cannot_setup_square';
        }
      });
    } catch (e) {
      console.debug('Error loading Square Payments', e);
      this.accelerateError = 'cannot_setup_square';
    }
  }

  /**
   * APPLE PAY
   */
  async requestApplePayPayment(): Promise<void> {
    if (this.processing) {
      return;
    }

    this.processing = true;

        if (this.applePay) {
          this.applePay.destroy();
        }

        const costUSD = this.cost / 100_000_000 * this.conversions.USD;
        const paymentRequest = this.payments.paymentRequest({
          countryCode: 'US',
          currencyCode: 'USD',
          total: {
            amount: costUSD.toFixed(2),
            label: 'Total',
          },
        });

        try {
          this.applePay = await this.payments.applePay(paymentRequest);
          const applePayButton = document.getElementById('apple-pay-button');
          if (!applePayButton) {
            console.error(`Unable to find apple pay button id='apple-pay-button'`);
            // Try again
            setTimeout(this.requestApplePayPayment.bind(this), 500);
            this.processing = false;
            return;
          }
          this.loadingApplePay = false;
          applePayButton.addEventListener('click', async event => {
            if (this.isCheckoutLocked > 0 || this.isTokenizing > 0) {
              return;
            }
            event.preventDefault();
            try {
              // lock the checkout UI and show a loading spinner until the square modals are finished
              this.isCheckoutLocked++;
              this.isTokenizing++;
              const tokenResult = await this.applePay.tokenize();
              if (tokenResult?.status === 'OK') {
                const card = tokenResult.details?.card;
                if (!card || !card.brand || !card.expMonth || !card.expYear || !card.last4) {
                  console.error(`Cannot retrieve payment card details`);
                  this.accelerateError = 'apple_pay_no_card_details';
                  this.processing = false;
                  return;
                }
                const cardTag = md5(`${card.brand}${card.expMonth}${card.expYear}${card.last4}`.toLowerCase());
                // keep checkout in loading state until the acceleration request completes
                this.isTokenizing++;
                this.isCheckoutLocked++;
                this.servicesApiService.accelerateWithApplePay$(
                  this.tx.txid,
                  tokenResult.token,
                  cardTag,
                  `accelerator-${this.tx.txid.substring(0, 15)}-${Math.round(new Date().getTime() / 1000)}`,
                  costUSD
                ).subscribe({
                  next: (response) => {
                    this.accelerationResponse = response;
                    this.processing = false;
                    this.apiService.logAccelerationRequest$(this.tx.txid).subscribe();
                    this.audioService.playSound('ascend-chime-cartoon');
                    if (this.applePay) {
                      this.applePay.destroy();
                    }
                    this.paymentReceipt.emit(this.accelerationResponse?.receiptUrl);
                    setTimeout(() => {
                      this.isTokenizing--;
                      this.isCheckoutLocked--;
                      this.moveToStep('paid', true);
                    }, 1000);
                  },
                  error: (response) => {
                    this.processing = false;
                    this.accelerateError = response.error;
                    if (!(response.status === 403 && response.error === 'not_available')) {
                      setTimeout(() => {
                        this.isTokenizing--;
                        this.isCheckoutLocked--;
                        // Reset everything by reloading the page :D, can be improved
                        const urlParams = new URLSearchParams(window.location.search);
                        window.location.assign(window.location.toString().replace(`?cash_request_id=${urlParams.get('cash_request_id')}`, ``));
                      }, 10000);
                    }
                  }
                });
              } else {
                this.processing = false;
                let errorMessage = `Tokenization failed with status: ${tokenResult.status}`;
                if (tokenResult.errors) {
                  errorMessage += ` and errors: ${JSON.stringify(
                    tokenResult.errors,
                  )}`;
                }
                throw new Error(errorMessage);
              }
            } finally {
              // always unlock the checkout once we're finished
              this.isTokenizing--;
              this.isCheckoutLocked--;
            }
          });
        } catch (e) {
          this.processing = false;
          console.error(e);
        }
  }

  /**
   * GOOGLE PAY
   */
  async requestGooglePayPayment(): Promise<void> {
    if (this.processing) {
      return;
    }
    
    this.processing = true;

        if (this.googlePay) {
          this.googlePay.destroy();
        }

        const costUSD = this.cost / 100_000_000 * this.conversions.USD;
        const paymentRequest = this.payments.paymentRequest({
          countryCode: 'US',
          currencyCode: 'USD',
          total: {
            amount: costUSD.toFixed(2),
            label: 'Total'
          }
        });
        this.googlePay = await this.payments.googlePay(paymentRequest , {
          referenceId: `accelerator-${this.tx.txid.substring(0, 15)}-${Math.round(new Date().getTime() / 1000)}`,
        });

        await this.googlePay.attach(`#google-pay-button`, {
          buttonType: 'pay',
          buttonSizeMode: 'fill',
        });
        this.loadingGooglePay = false;

        document.getElementById('google-pay-button').addEventListener('click', async event => {
          if (this.isCheckoutLocked > 0 || this.isTokenizing > 0) {
            return;
          }
          event.preventDefault();
          try {
            // lock the checkout UI and show a loading spinner until the square modals are finished
            this.isCheckoutLocked++;
            this.isTokenizing++;
            const tokenResult = await this.googlePay.tokenize();
            if (tokenResult?.status === 'OK') {
              const card = tokenResult.details?.card;
              if (!card || !card.brand || !card.expMonth || !card.expYear || !card.last4) {
                console.error(`Cannot retrieve payment card details`);
                this.accelerateError = 'apple_pay_no_card_details';
                this.processing = false;
                return;
              }
              const verificationToken = await this.$verifyBuyer(this.payments, tokenResult.token, tokenResult.details, costUSD.toFixed(2));
              if (!verificationToken || !verificationToken.token) {
                console.error(`SCA verification failed`);
                this.accelerateError = 'SCA Verification Failed. Payment Declined.';
                this.processing = false;
                return;
              }
              const cardTag = md5(`${card.brand}${card.expMonth}${card.expYear}${card.last4}`.toLowerCase());
              // keep checkout in loading state until the acceleration request completes
              this.isCheckoutLocked++;
              this.isTokenizing++;
              this.servicesApiService.accelerateWithGooglePay$(
                this.tx.txid,
                tokenResult.token,
                verificationToken.token,
                cardTag,
                `accelerator-${this.tx.txid.substring(0, 15)}-${Math.round(new Date().getTime() / 1000)}`,
                costUSD,
                verificationToken.userChallenged
              ).subscribe({
                next: (response) => {
                  this.accelerationResponse = response;
                  this.processing = false;
                  this.apiService.logAccelerationRequest$(this.tx.txid).subscribe();
                  this.audioService.playSound('ascend-chime-cartoon');
                  if (this.googlePay) {
                    this.googlePay.destroy();
                  }
                  this.paymentReceipt.emit(this.accelerationResponse?.receiptUrl);
                  setTimeout(() => {
                    this.isTokenizing--;
                    this.isCheckoutLocked--;
                    this.moveToStep('paid', true);
                  }, 1000);
                },
                error: (response) => {
                  this.processing = false;
                  this.accelerateError = response.error;
                  this.isTokenizing--;
                  this.isCheckoutLocked--;
                  if (!(response.status === 403 && response.error === 'not_available')) {
                    setTimeout(() => {
                      // Reset everything by reloading the page :D, can be improved
                      const urlParams = new URLSearchParams(window.location.search);
                      window.location.assign(window.location.toString().replace(`?cash_request_id=${urlParams.get('cash_request_id')}`, ``));
                    }, 10000);
                  }
                }
              });
            } else {
              this.processing = false;
              let errorMessage = `Tokenization failed with status: ${tokenResult.status}`;
              if (tokenResult.errors) {
                errorMessage += ` and errors: ${JSON.stringify(
                  tokenResult.errors,
                )}`;
              }
              throw new Error(errorMessage);
            }
          } finally {
            // always unlock the checkout once we're finished
            this.isTokenizing--;
            this.isCheckoutLocked--;
          }
        });
  }

  /**
   * Card On File
   */
  async requestCardOnFilePayment(): Promise<void> {
    if (this.processing) {
      return;
    }
    
    this.processing = true;

        const costUSD = this.cost / 100_000_000 * this.conversions.USD;
        if (this.isCheckoutLocked > 0) {
          return;
        }
        const cardOnFile = this.estimate?.availablePaymentMethods?.cardOnFile;
        if (!cardOnFile?.card) {
          this.accelerateError = 'card_on_file_not_found';
          return;
        }
        this.loadingCardOnFile = false;
        
        try {
          this.isCheckoutLocked += 2;
          this.isTokenizing += 2;
          
          const nameParts = cardOnFile.card.name.split(' ');
          const assumedGivenName = nameParts[0];
          const assumedFamilyName = nameParts.length > 1 ? nameParts[1] : undefined;
          const verificationDetails = {
            card: {
              billing: {
                givenName: assumedGivenName,
                familyName: assumedFamilyName,
                addressLines: [cardOnFile.card.billing.addressLine1 ?? ''],
                city: cardOnFile.card.billing.locality ?? '',
                state: cardOnFile.card.billing.administrativeDistrictLevel1 ?? '',
                countyCode: cardOnFile.card.billing.country,
              }
            }
          };
          const verificationToken = await this.$verifyBuyer(this.payments, cardOnFile.card.card_id, verificationDetails, costUSD.toFixed(2));
          if (!verificationToken || !verificationToken.token) {
            console.error(`SCA verification failed`);
            this.accelerateError = 'SCA Verification Failed. Payment Declined.';
            this.processing = false;
            return;
          }

          this.servicesApiService.accelerateWithCardOnFile$(
            this.tx.txid,
            cardOnFile.card.card_id,
            verificationToken.token,
            `accelerator-${this.tx.txid.substring(0, 15)}-${Math.round(new Date().getTime() / 1000)}`,
            costUSD,
            verificationToken.userChallenged
          ).subscribe({
            next: (response) => {
              this.accelerationResponse = response;
              this.processing = false;
              this.apiService.logAccelerationRequest$(this.tx.txid).subscribe();
              this.audioService.playSound('ascend-chime-cartoon');
              this.paymentReceipt.emit(this.accelerationResponse?.receiptUrl);
              setTimeout(() => {
                this.isCheckoutLocked--;
                this.isTokenizing--;
                this.moveToStep('paid', true);
              }, 1000);
            },
            error: (response) => {
              this.processing = false;
              this.accelerateError = response.error;
              this.isCheckoutLocked--;
              this.isTokenizing--;
              if (!(response.status === 403 && response.error === 'not_available')) {
                setTimeout(() => {
                  // Reset everything by reloading the page :D, can be improved
                  const urlParams = new URLSearchParams(window.location.search);
                  window.location.assign(window.location.toString().replace(`?cash_request_id=${urlParams.get('cash_request_id')}`, ``));
                }, 3000);
              }
            }
          });

        } catch (e) {
          console.log(e);
          this.isCheckoutLocked--;
          this.isTokenizing--;
          this.processing = false;
          this.accelerateError = e.message;

        } finally {
          // always unlock the checkout once we're finished
          this.isCheckoutLocked--;
          this.isTokenizing--;
        }
  }

  /**
   * CASHAPP
   */
  async requestCashAppPayment(): Promise<void> {
    if (this.processing) {
      return;
    }

    this.processing = true;

        if (this.cashAppPay) {
          this.cashAppPay.destroy();
        }

        const redirectHostname = document.location.hostname === 'localhost' ? `http://localhost:4200`: `https://${document.location.hostname}`;
        const costUSD = this.cost / 100_000_000 * this.conversions.USD;
        const paymentRequest = this.payments.paymentRequest({
          countryCode: 'US',
          currencyCode: 'USD',
          total: {
            amount: costUSD.toFixed(2),
            label: 'Total',
            pending: true,
            productUrl: `${redirectHostname}/tx/${this.tx.txid}`,
          }
        });
        this.cashAppPay = await this.payments.cashAppPay(paymentRequest, {
          redirectURL: `${redirectHostname}/tx/${this.tx.txid}`,
          referenceId: `accelerator-${this.tx.txid.substring(0, 15)}-${Math.round(new Date().getTime() / 1000)}`
        });

        await this.cashAppPay.attach(`#cash-app-pay`, { theme: 'dark' });
        this.loadingCashapp = false;

        this.cashAppPay.addEventListener('ontokenization', event => {
          const { tokenResult, error } = event.detail;
          if (error) {
            this.processing = false;
            this.accelerateError = error;
          } else if (tokenResult.status === 'OK') {
            this.servicesApiService.accelerateWithCashApp$(
              this.tx.txid,
              tokenResult.token,
              tokenResult.details.cashAppPay.cashtag,
              tokenResult.details.cashAppPay.referenceId,
              costUSD
            ).subscribe({
              next: (response) => {
                this.accelerationResponse = response;
                this.processing = false;
                this.apiService.logAccelerationRequest$(this.tx.txid).subscribe();
                this.audioService.playSound('ascend-chime-cartoon');
                if (this.cashAppPay) {
                  this.cashAppPay.destroy();
                }
                this.paymentReceipt.emit(this.accelerationResponse?.receiptUrl);
                setTimeout(() => {
                  this.moveToStep('paid', true);
                  if (window.history.replaceState) {
                    const urlParams = new URLSearchParams(window.location.search);
                    window.history.replaceState(null, null, window.location.toString().replace(`?cash_request_id=${urlParams.get('cash_request_id')}`, ''));
                  }
                }, 1000);
              },
              error: (response) => {
                this.processing = false;
                this.accelerateError = response.error;
                if (!(response.status === 403 && response.error === 'not_available')) {
                  setTimeout(() => {
                    // Reset everything by reloading the page :D, can be improved
                    const urlParams = new URLSearchParams(window.location.search);
                    window.location.assign(window.location.toString().replace(`?cash_request_id=${urlParams.get('cash_request_id')}`, ``));
                  }, 10000);
                }
              }
            });
          }
        });
  }

  /**
   * https://developer.squareup.com/docs/sca-overview
   */
  async $verifyBuyer(payments, token, details, amount): Promise<{token: string, userChallenged: boolean}> {
    const verificationDetails = {
      amount: amount,
      currencyCode: 'USD',
      intent: 'CHARGE',
      billingContact: {
        givenName: details.card?.billing?.givenName,
        familyName: details.card?.billing?.familyName,
        phone: details.card?.billing?.phone,
        addressLines: details.card?.billing?.addressLines,
        city: details.card?.billing?.city,
        state: details.card?.billing?.state,
        countryCode: details.card?.billing?.countryCode,
      },
    };

    const verificationResults = await payments.verifyBuyer(
      token,
      verificationDetails,
    );
    return verificationResults;
  }

  /**
   * BTCPay
   */
  async requestBTCPayInvoice(): Promise<void> {
    this.loadingBtcpayInvoice = true;
    this.servicesApiService.generateBTCPayAcceleratorInvoice$(this.tx.txid, this.userBid).pipe(
      switchMap(response => {
        return this.servicesApiService.retrieveInvoice$(response.btcpayInvoiceId);
      }),
      catchError(error => {
        console.log(error);
        this.loadingBtcpayInvoice = false;
        this.btcpayInvoiceFailed = true;
        return of(null);
      })
    ).subscribe((invoice) => {
        this.loadingBtcpayInvoice = false;
        this.invoice = invoice;
        this.cd.markForCheck();
    });
  }

  bitcoinPaymentCompleted(): void {
    this.apiService.logAccelerationRequest$(this.tx.txid).subscribe();
    this.audioService.playSound('ascend-chime-cartoon');
    this.estimateSubscription.unsubscribe();
    this.moveToStep('paid', true);
  }

  isLoggedIn(): boolean {
    return this.auth !== null;
  }

  /**
   * UI events
   */
  selectedOptionChanged(event): void {
    this.selectedOption = event.target.id;
  }

  get step(): CheckoutStep {
    return this._step;
  }

  get paymentMethods(): PaymentMethod[] {
    return Object.keys(this.estimate?.availablePaymentMethods || {}) as PaymentMethod[];
  }

  get couldPayWithBitcoin(): boolean {
    return !!this.estimate?.availablePaymentMethods?.bitcoin;
  }

  get couldPayWithCashapp(): boolean {
    return !!this.estimate?.availablePaymentMethods?.cashapp;
  }

  get couldPayWithApplePay(): boolean {
    if (!this.applePayEnabled) {
      return false;
    }
    return !!this.estimate?.availablePaymentMethods?.applePay;
  }

  get couldPayWithGooglePay(): boolean {
    if (!this.googlePayEnabled) {
      return false;
    }
    return !!this.estimate?.availablePaymentMethods?.googlePay;
  }

  get couldPayWithBalance(): boolean {
    if (!this.hasAccessToBalanceMode) {
      return false;
    }
    return !!this.estimate?.availablePaymentMethods?.balance;
  }

  get couldPay(): boolean {
    return this.couldPayWithBalance || this.couldPayWithBitcoin || this.couldPayWithCashapp || this.couldPayWithApplePay || this.couldPayWithGooglePay;
  }

  get canPayWithBitcoin(): boolean {
    const paymentMethod = this.estimate?.availablePaymentMethods?.bitcoin;
    return paymentMethod && this.cost >= paymentMethod.min && this.cost <= paymentMethod.max;
  }

  get canPayWithCashapp(): boolean {
    if (!this.conversions || (!this.isProdDomain && !isDevMode())) {
      return false;
    }

    const paymentMethod = this.estimate?.availablePaymentMethods?.cashapp;
    if (paymentMethod) {
      const costUSD = (this.cost / 100_000_000 * this.conversions.USD);
      if (costUSD >= paymentMethod.min && costUSD <= paymentMethod.max) {
        return true;
      }
    }

    return false;
  }

  get canPayWithApplePay(): boolean {
    if (!this.applePayEnabled || !this.conversions || (!this.isProdDomain && !isDevMode())) {
      return false;
    }

    const paymentMethod = this.estimate?.availablePaymentMethods?.applePay;
    if (paymentMethod) {
      const costUSD = (this.cost / 100_000_000 * this.conversions.USD);
      if (costUSD >= paymentMethod.min && costUSD <= paymentMethod.max) {
        return true;
      }
    }

    return false;
  }

  get canPayWithGooglePay(): boolean {
    if (!this.googlePayEnabled || !this.conversions || (!this.isProdDomain && !isDevMode())) {
      return false;
    }

    const paymentMethod = this.estimate?.availablePaymentMethods?.googlePay;
    if (paymentMethod) {
      const costUSD = (this.cost / 100_000_000 * this.conversions.USD);
      if (costUSD >= paymentMethod.min && costUSD <= paymentMethod.max) {
        return true;
      }
    }

    return false;
  }

  get canPayWithCardOnFile(): boolean {
    if (!this.cardOnFileEnabled || !this.conversions || (!this.isProdDomain && !isDevMode())) {
      return false;
    }

    const paymentMethod = this.estimate?.availablePaymentMethods?.cardOnFile;
    if (paymentMethod) {
      const costUSD = (this.cost / 100_000_000 * this.conversions.USD);
      if (costUSD >= paymentMethod.min && costUSD <= paymentMethod.max) {
        return true;
      }
    }

    return false;
  }

  get canPayWithBalance(): boolean {
    if (!this.hasAccessToBalanceMode) {
      return false;
    }
    const paymentMethod = this.estimate?.availablePaymentMethods?.balance;
    return paymentMethod && this.cost >= paymentMethod.min && this.cost <= paymentMethod.max && this.cost <= this.estimate?.userBalance;
  }

  get canPay(): boolean {
    return this.canPayWithBalance || this.canPayWithBitcoin || this.canPayWithCashapp || this.canPayWithApplePay || this.canPayWithGooglePay;
  }

  get hasAccessToBalanceMode(): boolean {
    return this.isLoggedIn() && this.estimate?.hasAccess;
  }

  get timeSincePaid(): number {
    return Date.now() - this.timePaid;
  }

  @HostListener('window:resize', ['$event'])
  onResize(): void {
    this.isMobile = window.innerWidth <= 767.98;
  }
}<|MERGE_RESOLUTION|>--- conflicted
+++ resolved
@@ -216,14 +216,10 @@
     }
     if (this._step === 'checkout' && this.canPayWithBitcoin) {
       this.btcpayInvoiceFailed = false;
-      this.invoice = null;
+      this.invoice = undefined;
       this.requestBTCPayInvoice();
-<<<<<<< HEAD
       this.scrollToElementWithTimeout('acceleratePreviewAnchor', 'start', 100);
-    } else if (this._step === 'cashapp' && this.cashappEnabled) {
-=======
     } else if (this._step === 'cashapp') {
->>>>>>> 0c2fb6df
       this.loadingCashapp = true;
       this.setupSquare();
       this.scrollToElementWithTimeout('confirm-title', 'center', 100);
