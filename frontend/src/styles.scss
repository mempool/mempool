@use "sass:color";

/* Theme */
$bg: #11131f;
$active-bg: #000000;
$hover-bg: #12131e;
$fg: #fff;
$nav-bg: $bg;
$title-fg: #2055e3;

$taproot: #eba814;
$taproot-light: #d5a90a;
$taproot-dark: #9d7c05;

/* Bootstrap */
$body-bg: $bg;
$body-color: $fg;
$gray-800: $bg;
$gray-700: $fg;

$nav-tabs-link-active-bg: $active-bg;

$primary: #007cfa;
$secondary: #272f4e;
$tertiary: #6225b2;
$success: #0aab2f;
$info: #00ddff;

$h5-font-size: 1.15rem !default;

$pagination-bg: $body-bg;
$pagination-border-color: $gray-800;
$pagination-disabled-bg:           $fg;
$pagination-disabled-border-color: $bg;
$pagination-active-color:          $fg;
$pagination-active-bg:             $tertiary;
$pagination-hover-bg:              $hover-bg;
$pagination-hover-border-color:     $bg;
$pagination-disabled-bg:          $bg;

<<<<<<< HEAD
.input-group-text {
  background-color: #1c2031 !important;
  border: 1px solid #20263e !important;
}
=======
$custom-select-indicator-color: $fg;
>>>>>>> 3580731f

$link-color:                $info;
$link-decoration:           none !default;
$link-hover-color:          color.adjust($link-color, $lightness: -15%) !default;
$link-hover-decoration:     underline !default;

$dropdown-bg: $bg;
$dropdown-link-color: $fg;

$dropdown-link-hover-color: $fg;
$dropdown-link-hover-bg: $active-bg;

$dropdown-link-active-color: $fg;
$dropdown-link-active-bg: $active-bg;

@use "bootstrap/scss/bootstrap" with (
  $body-bg: $body-bg,
  $body-color: $body-color,
  $gray-800: $gray-800,
  $gray-700: $gray-700,
  $nav-tabs-link-active-bg: $nav-tabs-link-active-bg,
  $primary: $primary,
  $secondary: $secondary,
  $success: $success,
  $info: $info,
  $h5-font-size: $h5-font-size,
  $pagination-bg: $pagination-bg,
  $pagination-border-color: $pagination-border-color,
  $pagination-disabled-bg: $pagination-disabled-bg,
  $pagination-disabled-border-color: $pagination-disabled-border-color,
  $pagination-active-color: $pagination-active-color,
  $pagination-active-bg: $pagination-active-bg,
  $pagination-hover-bg: $pagination-hover-bg,
  $pagination-hover-border-color: $pagination-hover-border-color,
  $custom-select-indicator-color: $custom-select-indicator-color,
  $link-color: $link-color,
  $link-decoration: $link-decoration,
  $link-hover-color: $link-hover-color,
  $link-hover-decoration: $link-hover-decoration,
  $dropdown-bg: $dropdown-bg,
  $dropdown-link-color: $dropdown-link-color,
  $dropdown-link-hover-color: $dropdown-link-hover-color,
  $dropdown-link-hover-bg: $dropdown-link-hover-bg,
  $dropdown-link-active-color: $dropdown-link-active-color,
  $dropdown-link-active-bg: $dropdown-link-active-bg
);

.input-group-text {
  background-color: #1c2031 !important;
  border: 1px solid #20263e !important;
}

// Preserve radio button group styling - ensure radio buttons remain hidden
.btn-group-toggle > label > input[type="radio"],
.btn-group.btn-group-toggle > label > input[type="radio"] {
  position: absolute !important;
  width: 1px !important;
  height: 1px !important;
  padding: 0 !important;
  margin: -1px !important;
  overflow: hidden !important;
  clip: rect(0, 0, 0, 0) !important;
  white-space: nowrap !important;
  border: 0 !important;
  opacity: 0 !important;
  pointer-events: none !important;
}

:root {
  --bg: #{$bg};
  --active-bg: #{$active-bg};
  --hover-bg: #{$hover-bg};
  --fg: #{$fg};
  --nav-bg: #{$nav-bg};
  --title-fg: #{$title-fg};

  --primary: #{$primary};
  --secondary: #{$secondary};
  --tertiary: #{$tertiary};
  --success: #{$success};
  --info: #{$info};
  --danger: #{$danger};
  --warning: #{$warning};
  --link-color: #{$link-color};
  --link-hover-color: #{$link-hover-color};
  --icon: #f1f1f1;
  --skeleton-bg: #2e324e;
  --skeleton-bg-light: #5d6182;

  --box-bg: #171c2a;
  --stat-box-bg: #0b1018;
  --alert-bg: #3a1c61;
  --navbar-bg: #212121;
  --transparent-fg: #ffffffbb;
  --fade-out-box-bg-start: rgba(23, 28, 42, 0);
  --fade-out-box-bg-end: rgba(23, 28, 42, 1);
  --opacity: 0.57;

  --testnet: #1d486f;
  --signet: #6f1d5d;
  --liquid: #116761;
  --liquidtestnet: #494a4a;

  --mainnet-alt: #9339f4;
  --testnet-alt: #183550;
  --signet-alt: #471850;
  --liquidtestnet-alt: #272e46;

  --taproot: #eba814;
  --taproot-light: #d5a90a;
  --taproot-dark: #9d7c05;

  --green: #83fd00;
  --red: #ff3d00;
  --yellow: #fff000;
  --grey: #7e7e7e;
  --tooltip-grey: #b1b1b1;
  --tooltip-text: var(--fg); // White text for tooltips
  --orange: #ff9f00;

  --search-button: #4d2d77;
  --search-button-border: #472a6e;
  --search-button-focus: #533180;
  --search-button-shadow: #7c58ab80;
}

html, body {
  height: 100%;
}

body {
  background-color: var(--active-bg);
  padding-bottom: 60px;
}

.container {
  position: relative;
}

// Bootstrap 5 changed container padding from 15px to 12px
// Override to match Bootstrap 4 / production styling
.container,
.container-fluid,
.container-sm,
.container-md,
.container-lg,
.container-xl,
.container-xxl {
  padding-left: 15px !important;
  padding-right: 15px !important;
}

// Bootstrap 5's container max-width is 1320px at xxl breakpoint (1400px+)
// Override to match Bootstrap 4 / production (1140px)
// Note: Some components override this with their own max-width values (e.g., .container-xl.widget with 1400px)
// We only override when NOT a widget to preserve component-specific overrides
.container:not(.widget):not(.full-height) {
  @media (min-width: 1400px) {
    max-width: 1140px !important;
  }
}

// Bootstrap 5's container-xl max-width is 1320px at xxl breakpoint (1400px+)
// Override to match Bootstrap 4 / production (1140px)
// Note: Some components override this with their own max-width values (e.g., .container-xl.widget with 1400px)
// We only override when NOT a widget to preserve component-specific overrides
.container-xl:not(.widget) {
  @media (min-width: 1400px) {
    max-width: 1140px !important;
  }
}

// Ensure dashboard-container also uses 1140px
.container-xl.dashboard-container {
  @media (min-width: 1400px) {
    max-width: 1140px !important;
  }
}

// Bootstrap 5 changed row negative margin from -15px to -12px
// Override to match Bootstrap 4 / production styling
.row {
  margin-left: -15px !important;
  margin-right: -15px !important;
}

// Bootstrap 5 changed column padding from 15px to 12px
// Override to match Bootstrap 4 / production styling
[class*="col-"],
.col {
  padding-left: 15px !important;
  padding-right: 15px !important;
}

// Bootstrap 5 changed form-select padding-right from 28px (Bootstrap 4 custom-select) to 36px
// Override to match Bootstrap 4 / production styling for footer selectors
.form-select {
  padding-right: 28px !important;
  // Override Bootstrap 5's default single black arrow with production double white arrow
  background-image: url("data:image/svg+xml,%3csvg xmlns='http://www.w3.org/2000/svg' width='4' height='5' viewBox='0 0 4 5'%3e%3cpath fill='%23fff' d='M2 0L0 2h4zm0 5L0 3h4z'/%3e%3c/svg%3e") !important;
  background-size: 8px 10px !important; // Match production size (SVG is 4x5, scaled 2x)
  background-repeat: no-repeat !important;
  background-position: calc(100% - 12px) 50% !important;
}

// Bootstrap 5 changed card border-radius from 0.25rem (4px) to 0.375rem (6px)
// Override to match Bootstrap 4 / production styling
.card {
  border-radius: 4px !important;
}

// Bootstrap 5 removed .float-left and .float-right in favor of .float-start and .float-end
// Restore Bootstrap 4 float utility classes to match production
.float-right {
  float: right !important;
}

.float-left {
  float: left !important;
}

main {
  margin-top: 24px;
}

.full-height {
  @media (max-width: 767.98px) {
    min-height: 100vh;
  }
}

:focus {
  outline: none !important;
}

.box {
  min-height: 1px;
  padding: 1.25rem;
  position: relative;
  min-width: 0;
  word-wrap: break-word;
  background-color: var(--box-bg);
  background-clip: border-box;
  border: 1px solid rgba(0,0,0,.125);
  box-shadow: 0.125rem 0.125rem 0.25rem rgba(0,0,0,0.075);
}

.preview-box {
  min-height: 520px;
  padding: 1rem 3rem 1.5rem;
}

@media (max-width: 767.98px) {
  .box {
    padding: 0.75rem;
  }
}

.navbar-nav.liquid > .active {
  background-color: var(--liquid) !important;
}

.navbar-nav.testnet > .active {
  background-color: var(--testnet) !important;
}

.navbar-nav.signet > .active {
  background-color: var(--signet) !important;
}

.navbar-nav.liquidtestnet > .active {
  background-color: var(--liquidtestnet) !important;
}

.form-control {
  color: var(--fg);
  background-color: var(--secondary);
  border: 1px solid rgba(17, 19, 31, 0.2);
}

.form-control:focus {
  color: var(--fg);
  background-color: var(--secondary);
}

.btn-purple {
  background-color: var(--tertiary);
  border-color: var(--tertiary);
}

.btn-purple:not(:disabled):not(.disabled):active, .btn-purple:not(:disabled):not(.disabled).active, .show > .btn-purple.dropdown-toggle {
  color: #fff;
  background-color: var(--search-button);
  border-color: var(--search-button-border);
}

.btn-purple:focus, .btn-purple.focus {
  color: #fff;
  background-color: var(--search-button-focus);
  border-color: var(--search-button);
  box-shadow: 0 0 0 0.2rem var(--search-button-shadow);
}

.btn-purple:hover {
  color: #fff;
  background-color: var(--search-button-focus);
  border-color: var(--search-button);
}

.form-control.form-control-secondary {
  color: #fff;
  background-color: var(--secondary);
  border: 1px solid var(--secondary);
}
.form-control.form-control-secondary:focus {
  color: var(--fg);
}

.h2-match-table {
  padding-left: .65rem;
}

.skeleton-loader {
  box-sizing: border-box;
  /**
  * `overflow` and `position` are required steps to make sure
  * the component respects the specified dimensions
  * given via `theme` object @Input attribute
  */
  overflow: hidden;
  position: relative;

  animation: progress 2s ease-in-out infinite;
  background: var(--skeleton-bg) no-repeat;
  background-image: linear-gradient(
    90deg,
    rgba(255, 255, 255, 0),
    var(--skeleton-bg-light),
    rgba(255, 255, 255, 0)
  );
  background-size: 200px 100%;
  border-radius: 4px;
  width: 100%;
  height: 14px;
  display: inline-block;

  &:after,
  &:before {
    box-sizing: border-box;
  }

  &.circle {
    width: 40px;
    height: 40px;
    margin: 5px;
    border-radius: 50%;
  }
}

@keyframes progress {
  0% {
    background-position: -200px 0;
  }
  100% {
    background-position: calc(200px + 100%) 0;
  }
}

.symbol {
	color: var(--transparent-fg);
	font-size: 12px;
}

.progress-text {
  span {
    color: #fff !important;
  }
}

.block-size, .blocks-container {
  .symbol {
    font-size: 16px;
    color: #fff !important;
  }
}

.break-all {
  white-space: normal;
  word-break: break-all;
}

.title-block {
  color: var(--fg);
  padding-top: 20px;
  padding-bottom: 10px;
  border-top: 3px solid var(--fg);
  display: flex;
  flex-direction: row;
  justify-content: space-between;
}

.title-address, .title-asset {
  color: var(--fg);
  padding-bottom: 10px;
  display: flex;
  flex-direction: column;
  margin-bottom: 7px;
  @media (min-width: 576px) {
    flex-direction: row;
    margin-bottom: 0px;
  }
  h1 {
    line-height: 1;
  }
}

.smaller-text {
  font-size: 14px;
}

.nowrap {
  white-space: nowrap;
}

.table-xs th, .table-xs td {
  padding: 0.1rem;
}

.table {
  margin-bottom: 0;
  font-size: 0.9rem;
  @media (min-width: 576px) {
    font-size: 1rem;
  }
}

.table-fixed {
  table-layout: fixed;
}

.close {
  color: var(--fg);
}

.close:hover {
  color: var(--fg);
}

.white-color {
  color: white;
}

.green-color {
  color: var(--green);
}

.red-color {
  color: var(--red);
}

.yellow-color {
  color: var(--yellow);
}

.table-striped tbody tr:nth-of-type(odd) {
  background-color: var(--stat-box-bg);
}

// Bootstrap 5 override: Ensure table cells have transparent backgrounds and white text
.table {
  color: var(--fg) !important; // Ensure table text is white by default
  
  td, th {
    background-color: transparent !important; // Override Bootstrap 5's default background - cells should be transparent
    border-color: rgba(255, 255, 255, 0.1) !important; // Ensure borders are visible on dark background
  }
  
  // Apply white color to all table cells EXCEPT .latest-adjustments tables
  // .latest-adjustments tables are handled separately to allow inline color styles
  &:not(.latest-adjustments) {
    td, th {
      color: var(--fg) !important; // Ensure text color is white
    }
  }
  
  // For .latest-adjustments tables, only apply white color to cells without inline styles
  // This allows inline styles (red/green for Change column) to work
  &.latest-adjustments {
    td:not([style*="color"]),
    th:not([style*="color"]) {
      color: var(--fg) !important; // Ensure text color is white for cells without inline styles
    }
    // Cells with inline color styles will use their inline style (highest specificity)
  }
  
  // Ensure amount component inside tables is white (not black) and has transparent background
  // BUT: Exclude app-amount symbols in reward-stats component which should be gray
  app-amount,
  app-amount span,
  app-amount .fiat {
    color: var(--fg) !important; // White text for amount component
    background-color: transparent !important; // Ensure transparent background (matches production)
  }
  
  // For app-amount symbols, use default gray color (not white)
  // Bootstrap 5 migration: Remove white override to let default gray show through
  // Note: reward-stats component has its own rule that overrides this with higher specificity
  app-amount .symbol {
    color: var(--transparent-fg) !important; // Gray text for currency units to match production
  }
  
  // Override Bootstrap 5's table-striped which applies dark backgrounds
  // In Bootstrap 5, striped backgrounds are applied to tr, not td
  &.table-striped {
    tbody tr:nth-of-type(odd) {
      background-color: var(--stat-box-bg) !important; // Use theme variable for striped rows
      td, th {
        background-color: transparent !important; // Cells remain transparent, background comes from tr
      }
    }
    tbody tr:nth-of-type(even) {
      background-color: transparent !important; // Even rows are transparent
      td, th {
        background-color: transparent !important; // Cells remain transparent
      }
    }
  }
  
  // Override Bootstrap 5's table-borderless to ensure no unwanted borders
  &.table-borderless {
    td, th {
      border: 0 !important;
    }
  }
}

.dual-col-striped tbody tr:nth-of-type(odd) td:not(.spacer) {
  background-color: var(--stat-box-bg) !important; // Override global .table td { background-color: transparent !important; } rule
}

.dual-col-striped tbody tr td.spacer {
  width: 30px;
}

.bordertop {
  border-top: 1px solid #4c4c4c;
}

.smaller-text {
  font-size: 14px;
}

html:lang(ru) .card-title {
  font-size: 0.9rem;
}

/* MEMPOOL CHARTS - start */

.mempool-wrapper-tooltip-chart {
  height: 250px;
}

.echarts {
  height: 100%;
  min-height: 180px;
}

.tx-wrapper-tooltip-chart,
.fees-wrapper-tooltip-chart {
  background: rgba($active-bg, 0.95);
  border-radius: 4px;
  box-shadow: 1px 1px 10px rgba(0,0,0,0.5);
  color: var(--tooltip-grey);
  display: flex;
  flex-direction: column;
  justify-content: space-between;
  padding: 10px 15px;
  text-align: left;
  width: 200px;
  thead {
    th {
      font-size: 9px;
      color: var(--tooltip-grey);
      text-align: right;
      &:first-child {
        text-align: left;
        left: -1px;
        position: relative;
      }
      &:nth-child(4) {
        display: none;
      }
    }
  }
  .title {
    font-size: 12px;
    font-weight: 700;
    margin-bottom: 2px;
    color: #fff;
    .total-value {
      float: right;
    }
  }
  .active {
    color: var(--yellow) !important;
    .value,
    .total-partial {
      color: var(--yellow) !important;
      .symbol {
        color: var(--yellow) !important;
      }
    }
  }
  .item {
    line-height: 0.8;
    .indicator-container {
      .indicator {
        display: inline-block;
        margin-right: 5px;
        border-radius: 2px;
        margin-top: 5px;
        width: 9px;
        height: 9px;
      }
    }
    .value {
      text-align: right;
      .symbol {
        color: #7e7e7e;
        font-size: 9px !important;
      }
    }
    .symbol {
      font-size: 9px;
    }
    .total-partial {
      font-size: 10px;
      width: 58px;
      text-align: right;
    }
    .total-percentage-bar {
      padding-left: 8px;
    }
    .total-progress-percentage {
      width: 45px;
      height: 5px;
      text-align: right;
      display: none;
    }
    .total-progress-sum {
      width: 58px;
      text-align: right;
    }
  }
  .total-label {
    width: 100%;
    text-align: left;
    color: #fff;
    margin-top: 5px;
    font-size: 14px;
    span {
      float: right;
    }
    .symbol {
      margin-left: 3px;
      font-size: 9px;
      position: relative;
      top: 2px;
    }
  }
  thead {
    th {
      font-size: 9px;
      color: var(--tooltip-grey);
      text-align: right;
      &:first-child {
        text-align: left;
        left: -1px;
        position: relative;
      }
      &:nth-child(4) {
        display: none;
      }
      &:nth-child(5) {
        display: none;
      }
    }
  }
  .total-percentage-bar {
    margin: auto;
    width: 35px;
    position: relative;
    span {
      display: block;
      background: #282d47;
      height: 5px;
      border-radius: 2px;
    }
  }
  .total-parcial-active {
    text-align: right;
    margin: 5px auto 5px;
    padding-left: 0px;
    span {
      font-size: 10px;
    }
    .symbol {
      font-size: 9px;
    }
    .total-percentage-bar {
      width: 100%;
      span {
        transition: 1000 all ease-in-out;
      }
    }
    .progress-percentage {
      float: left;
    }
  }
}

.tx-wrapper-tooltip-chart {
  width: 115px;
  .item {
    display: flex;
  }
  .value {
    margin-top: 5px;
  }
  .indicator-container {
    border-radius: 2px;
  }
}

.fee-distribution-chart {
  height: 265px;
}

.fees-wrapper-tooltip-chart {
  .item {
    font-size: 9px;
    line-height: 0.8;
    margin: 0px;
  }
  .indicator {
    margin-right: 5px !important;
    border-radius: 1px !important;
    margin-top: 0px !important;
  }
}

.fees-wrapper-tooltip-chart-advanced,
.tx-wrapper-tooltip-chart-advanced {
  width: 300px;
  background: rgba($bg, 0.98);

  thead {
    th {
      &:nth-child(4) {
        display: table-cell;
      }
      &:nth-child(5) {
        display: table-cell;
      }
    }
  }
  .title {
    font-size: 15px;
    margin-bottom: 5px;
  }
  .item {
    line-height: 1.25;
    font-size: 11px;
    .value {
      width: 60px;
      .symbol {
        font-size: 9px !important;
      }
    }
    .total-partial {
      font-size: 10px;
      width: 58px;
      text-align: right;
    }
    .total-progress-percentage {
      width: 65px;
      height: 4px;
      padding: 0px 5px;
      display: table-cell !important;
      border-radius: 4px;
    }
    .total-progress-sum {
      width: 65px;
      height: 4px;
      padding: 0px 5px;
      border-radius: 4px;
    }
    .total-progress-percentage-bar,
    .total-progress-sum-bar {
      width: 35px;
      height: 4px;
      div {
        width: 100%;
        border-radius: 4px;
        display: block;
        background: #29324c94;
      }
      span {
        height: 4px;
        border-radius: 4px;
        display: block;
      }
    }
  }
  .total-label {
    margin-top: 5px;
    font-size: 14px;
    span {
      float: right;
    }
  }
  .total-parcial-active {
    text-align: right;
    margin: 5px auto 5px;
    span {
      font-size: 10px;
    }
    .total-percentage-bar {
      width: 100%;
      left: 0;
      span {
        transition: 1000 all ease-in-out;
      }
    }
  }
  .total-percentage-bar-background {
    background-color: #282d47;
  }
}

.tx-wrapper-tooltip-chart-advanced {
  .indicator-container {
    .indicator {
      margin-right: 5px;
      border-radius: 0px;
      margin-top: 5px;
      width: 9px;
      height: 9px;
    }
  }
}


/* MEMPOOL CHARTS - end */

.grow {
  flex-grow: 1;
}

hr {
  border-top: 1px solid rgba(255, 255, 255, 0.1);
}

tr {
  white-space: nowrap;
}

h1, h2, h3 {
  margin-bottom: 1rem;
}

// Bootstrap 5 override: Match Bootstrap 4 heading font sizes exactly
// Production uses exact pixel values, Bootstrap 5 uses rem with rounding issues
h1 {
  font-size: 40px !important; // Match production (39.595px in BS5)
}

h2 {
  font-size: 32px !important; // Match production (31.757px in BS5)
}

h3 {
  font-size: 28px !important; // Match production (27.838px in BS5)
}

h4 {
  font-size: 24px !important; // Match production (23.919px in BS5)
}

// Bootstrap 5 override: Match Bootstrap 4 h5 margin-bottom (12px instead of 8px)
h5 {
  margin-bottom: 0.75rem !important; // 12px to match production
}

@media (max-width: 767.98px) {
  h1 {
    font-size: 2rem;
  }
  h2 {
    font-size: 1.50rem;
  }
}

@media (min-width: 992px) {
  .lg-inline {
    display: inline-block;
  }
}

@media (min-width: 768px) {
  .d-md-inline {
    display: inline-block;
  }
}

.header-bg {
  font-size: 14px;
}

.progress {
  position: relative;
  display: flex;
  align-items: center;
  height: 1rem; // Bootstrap 5 default height
  background-color: var(--secondary) !important; // Override Bootstrap 5 default light background
}

.progress-bar:not(.progress-mempool) {
  background-color: transparent; // Ensure no default Bootstrap 5 background color for non-mempool progress bars
}

.progress-text {
  position: absolute;
  top: 50%;
  left: 50%;
  transform: translate(-50%, -50%);
  width: 100%;
  text-align: center;
  line-height: 1;
  z-index: 1;
  color: var(--fg) !important; // Ensure text color matches theme
}

.progress-bar.progress-mempool {
  background: repeating-linear-gradient(to right, var(--secondary), var(--secondary) 0%, var(--primary) 0%, var(--mainnet-alt) 100%) !important;
  height: 100% !important; // Ensure progress bar has height to display gradient
}

.progress-bar.progress-mempool.testnet {
  background: repeating-linear-gradient(to right, var(--secondary), var(--secondary) 0%, var(--testnet) 0%, var(--testnet-alt) 100%) !important;
}

.progress-bar.progress-mempool.signet {
  background: repeating-linear-gradient(to right, var(--secondary), var(--secondary) 0%, var(--signet) 0%, var(--signet-alt) 100%) !important;
}

.progress-bar.progress-mempool.liquid {
  background: repeating-linear-gradient(to right, var(--secondary), var(--secondary) 0%, var(--liquid) 0%, var(--testnet-alt) 100%) !important;
}

.progress-dark {
  background-color: var(--stat-box-bg);
}

.progress-darklight {
  background-color: var(--box-bg);
}

.progress-light {
  background-color: var(--skeleton-bg);
}

.progress.progress-health {
  background: repeating-linear-gradient(to right, var(--secondary), var(--secondary) 0%, var(--primary) 0%, $success 100%);
  justify-content: flex-end;
}

.progress-bar.progress-bar-health {
  background: var(--secondary);
}

.mt-2-5, .my-2-5 {
  margin-top: 0.75rem !important;
}

.alert-mempool {
  color: #fff;
  background-color: var(--tertiary);
  border-color: var(--alert-bg);
  width: 100%;
  display: inline-flex;
  flex-direction: column;
  justify-content: space-between;
  @media (min-width: 676px){
    flex-direction: row;
  }
}

.flex {
	display: flex;
}

th {
  white-space: nowrap;
}

// ASM opcode colors

.constants { color: #ff8c00 }
.control { color: #87ceeb }
.stack { color: #ffa500 }
.splice { color: #46b5e2 }
.logic { color: #46b5e2 }
.arithmetic { color: #cae8d0 }
.crypto { color: #fa3d3d }
.locktime { color: #ff8c00 }
.reserved { color: #ff8c00 }

.shortable-address {
  font-family: monospace;
}

.full-container .card-header .formRadioGroup {
  margin-top: 6px;
  display: flex;
  flex-direction: column;
  @media (min-width: 991px) {
    position: relative;
    top: -100px;
  }
  @media (min-width: 830px) and (max-width: 991px) {
    position: relative;
    top: 0px;
  }
  @media (min-width: 830px) {
    flex-direction: row;
    float: right;
    margin-top: 0px;
  }
  .btn-sm {
    font-size: 9px;
    @media (min-width: 830px) {
      font-size: 14px;
    }
  }
}

.direction-ltr {
  direction: ltr;
}

.rtl-layout {
  text-align: start;

  .navbar-brand {
    margin-right: 0px;
    text-align: right;
  }

  .nav-pills {
    @extend .nav-pills;
    display: inline-block;
  }

  .description {
    direction: rtl;
  }

  .dropdown {
    margin-right: 1rem;
    margin-left: 0;
    @media (min-width: 576px) {
      margin-left: 1rem;
    }
    @media (min-width: 768px) {
      margin-left: 0;
    }
  }
  .dropdown-menu-right {
    left: 0px;
    right: auto;
  }
  .fa-circle-right {
    @extend .fa-circle-right;
    -webkit-transform: scaleX(-1);
    transform: scaleX(-1);
  }

  .btn.ml-2 {
    margin-right: 0.5rem !important;
  }

  .pool-name {
    @extend .pool-name;
    padding-right: 10px;
  }

  .endpoint-container {
    @extend .endpoint-container;
    .section-header {
      @extend .section-header;
      text-align: left;
    }
  }

  .table td {
    text-align: right;
    .fiat {
      @extend .fiat;
      margin-left: 0px !important;
      margin-right: 15px;
    }
  }

  .beta {
    @extend .beta;
    margin: 24px -19px 0px 0px !important;
    @media (max-width: 767.98px) {
      margin: 30px -23px 0px 0px !important;
    }
    @media (max-width: 3429px) {
      margin: 25px -23px 0px 0px !important;
    }
    @media (max-width: 369px) {
      margin: 20px -23px 0px 0px !important;
    }
  }

  .etaDeepMempool {
    @extend .etaDeepMempool;
    @media (max-width: 995px) {
      justify-content: right !important;
    }
    @media (max-width: 849px) {
      justify-content: left !important;
    }
  }

  .nodes {
    @extend .nodes;
    direction: ltr !important;
  }

  .fee-rate {
    @extend .fee-rate;
    direction: rtl !important;
  }

  .bitcoin-satoshis-text {
    direction: ltr !important;
  }

  .fee-graph {
    @extend .fee-graph;
    margin-left: 5em !important;
  }

  .acceleration-timeline {
    @extend .acceleration-timeline;
    direction: ltr !important;

    .interval {
      @extend .interval;
      direction: rtl !important;
    }

    .time {
      @extend .time;
      direction: rtl !important;
    }
  }

  .tracker-bar {
    @extend .tracker-bar;
    direction: ltr;
  }

  .confirmations {
    @extend .confirmations;
    margin-left: 0 !important;
    margin-right: 1em;
  }

  .acceleration-tooltip {
    @extend .acceleration-tooltip;
    direction: rtl;
    text-align: right !important;

    .value {
      @extend .value;
      text-align: start !important;
    }
  }

  .table th {
    text-align: right;
  }

  .title-block {
    text-align: right;
  }

  .mr-3 {
    @extend .ml-3 !optional;
    margin-right: 0 !important;
  }

  // Bootstrap 5 compatibility: .mr-1 (margin-right) should work like Bootstrap 4
  .mr-1 {
    margin-right: 0.25rem !important; // 4px - Bootstrap 4's .mr-1 value
  }

  .mr-2 {
    @extend .ml-2 !optional;
  }

  .float-left {
    float: right !important;
  }

  .float-right {
    float: left !important;
  }

  .text-left {
    text-align: right !important;
  }

  .text-right {
    text-align: left !important;
  }

  .bitcoin-block {
    direction: rtl;
  }

  .next-previous-blocks {
    @extend .next-previous-blocks;
    direction: ltr;
  }

  .tx-link {
    @extend .tx-link;
    margin-left: 0px;
    margin-right: 10px;
  }

  .pagination-container {
    @extend .pagination-container;
    ul {
      @extend ul;
      padding-left: 0px;
      padding-right: 5px;
    }
  }

  .search-box-container {
    @extend .search-box-container;
    margin-right: 0 !important;
    margin-left: 0.5rem !important;
  }

  .code {
    @extend .code;
    text-align: left !important;
    direction: ltr;
    .subtitle {
      @extend .subtitle;
      direction: rtl;
      text-align: right !important;
    }
  }

  .chart {
    direction: ltr;
  }

  .formRadioGroup {
    @media (min-width: 830px) {
      float: left;
    }
  }

  .container-graph, .full-container, .toggle-holder {
    @extend .container-graph;
    .formRadioGroup {
      @extend .formRadioGroup;
      direction: ltr;
    }

    .card-header, h1, h2, h3 {
      direction: rtl;
    }
  }

  .fee-progress-bar {
    @extend .fee-progress-bar;
    &.priority {
      width: 75%;
      border-radius: 10px 0px 0px 10px !important;
      @media (767px < width < 992px), (width < 576px) {
        width: 100%;
      }
    }
  }

  .fees-wrapper-tooltip-chart {
    @extend .fees-wrapper-tooltip-chart;
    .title {
      direction: rtl;
    }
  }

  .btn-link {
    padding: 0.1rem 0.5rem 0.25rem 0 !important;
  }

  .shortable-address {
    direction: ltr;
    font-family: monospace;
  }

  .lastest-blocks-table {
    @extend .lastest-blocks-table;
    .table-cell-mined {
      @extend .table-cell-mined;
      text-align: right !important;
    }
  }

  .mempool-graph {
    @extend .mempool-graph;
    direction: ltr;
  }
  .title-block {
    .title {
      float: right;
    }
  }
  .container-buttons {
    float: left !important;
    width: auto !important;
  }
  .tx-link {
    margin-right: 0px;
    @media (min-width: 768px) {
      margin-right: 10px;
    }
  }

  .btn-audit {
    margin-left: .5em;
  }

  .sidenav {
    @extend .sidenav;
    margin-left: 0px !important;
    margin-right: -250px;
  }

  .sidenav.open {
    margin-right: 0px;
  }

  .profile_image_container {
    @extend .profile_image_container;
    margin-right: 0px !important;
    margin-left: 15px;
  }

  #blockchain-container.with-menu {
    width: calc(100% + 120px);
    left: 120px;
  }
}

.scriptmessage {
	overflow: hidden;
	display: inline-block;
	text-overflow: ellipsis;
	vertical-align: middle;
	max-width: 50px;
	width: auto;
  text-align: left;
	@media (min-width: 376px) {
		max-width: 90px;
	}
	@media (min-width: 476px) {
		max-width: 180px;
	}
	@media (min-width: 576px) {
		max-width: 260px;
	}
	@media (min-width: 768px) {
    max-width: 400px;
	}
	@media (min-width: 850px) {
    max-width: 522px;
	}
	@media (min-width: 992px) {
		max-width: 190px;
	}
	@media (min-width: 1200px) {
		max-width: 250px;
	}
}

.scriptmessage.longer {
	max-width: 230px;
	@media (min-width: 376px) {
		max-width: 290px;
	}
	@media (min-width: 476px) {
		max-width: 380px;
	}
	@media (min-width: 576px) {
		max-width: 470px;
	}
	@media (min-width: 768px) {
    max-width: 850px;
	}
	@media (min-width: 992px) {
		max-width: 410px;
	}
	@media (min-width: 1200px) {
		max-width: 480px;
	}
}

.tab-pane {
  .card {
    background-color: transparent;
    padding: 0;

    button {
      text-align: left;
      display: block;
      width: 100%;
      padding: 1rem 2rem;
      color: #fff;
      font-weight: bold;
      &:focus, &:hover, &:active {
        text-decoration: none;
        outline: none;
        box-shadow: none;
      }
    }

    .card-header {
      padding: 0;
    }

    .collapsed {
      background-color: var(--secondary);
      color: var(--info);
    }
  }

  .subtitle {
    font-weight: bold;
    margin-bottom: 3px;
    button {
      padding: 0px !important;
    }
  }
}


.pagination-container {
  display: inline-block;
  width: 100%;
  justify-content: space-between;
  background: var(--bg);
  margin: 0;
  @media (min-width: 550px) {
    width: auto;
  }
  ul {
    justify-content: space-evenly !important;
    margin: 0;
    @media (min-width: 400px) {
      width: auto;
    }
  }
  .page-link {
    background-color: var(--bg);
    border: 1px solid var(--bg);
    color: #6c757d !important; // Bootstrap 5 migration: gray text for inactive pagination links (not white)
  }
  .page-link:hover {
    background-color: var(--active-bg);
  }
  .page-item.active .page-link {
    background-color: var(--tertiary);
    border: 1px solid var(--tertiary);
    color: #fff !important; // Bootstrap 5 migration: white text for active page
  }
  .page-item.disabled .page-link {
    background-color: var(--bg);
    border: 1px solid var(--bg);
    color: #6c757d !important; // Bootstrap 5 migration: gray text for disabled pagination links
  }
}

.fee-estimation-wrapper {
  .tooltip.show {
    width: 220px;
  }
}

// Bootstrap 5 override: Ensure tooltip text is white
.tooltip,
.bs-tooltip-top,
.bs-tooltip-bottom,
.bs-tooltip-start,
.bs-tooltip-end,
.tooltip-inner {
  color: var(--fg) !important; // White text in tooltips
}

.tooltip-inner {
  background-color: var(--active-bg) !important; // Dark background for tooltips
  color: var(--fg) !important; // White text
}



// Blinking block
@keyframes shadowyBackground {
  0% {
    box-shadow: -10px -15px 75px rgba($taproot, 1);
  }
  50% {
    box-shadow: -10px -15px 75px rgba($taproot, .3);
  }
  100% {
    box-shadow: -10px -15px 75px rgba($taproot, 1);
  }
}

.blink-bg {
  color: #fff;
  background: repeating-linear-gradient($taproot-dark, $taproot-dark 0.163525%, $taproot-light 100%) !important;
  animation: shadowyBackground 1s infinite;
  box-shadow: -10px -15px 75px rgba($taproot, 1);
  transition: 100ms all ease-in;
}

.page-item {
  font-family: monospace;
}

#divider {
  background-image: url("data:image/svg+xml,%3csvg width='100%25' height='100%25' xmlns='http://www.w3.org/2000/svg'%3e%3crect width='104%25' height='100%25' fill='none' stroke='white' stroke-width='4' stroke-dasharray='10%2c17' stroke-dashoffset='18' stroke-linecap='square'/%3e%3c/svg%3e");
}

.visually-hidden {
  display: none;
}

app-master-page, app-liquid-master-page {
  display: flex;
  flex-direction: column;
  min-height: 100vh;
  padding-bottom: 48px;
  @media (min-width: 992px) {
    padding-bottom: 0px;
  }
}

app-global-footer {
  margin-top: auto;
}

.btn-xs {
  padding: 0.25rem 0.5rem;
  font-size: 0.875rem;
  line-height: 0.5;
  border-radius: 0.2rem;
}

.info-link fa-icon {
  color: rgba(255, 255, 255, 0.4);
  margin-left: 5px;
}

.dropdown-menu {
  background-color: var(--bg);
  color: var(--fg);
  .dropdown-item:hover, .dropdown-item:focus {
    background-color: var(--active-bg);
    color: var(--fg);
  }
}

// Bootstrap 5 changed dropdown-item padding from 16px (Bootstrap 4) to 24px
// Override to match Bootstrap 4 / production styling
.dropdown-item {
  padding-left: 16px !important;
  padding-right: 16px !important;
}

.btn-secondary {
  background-color: var(--secondary);
  border-color: var(--secondary);
}

a {
  color: var(--link-color);
  &:hover {
    color: var(--link-hover-color) !important; // Ensure hover color is applied
  }
  
  // Bootstrap 5 override: Ensure all links maintain white/light text on hover
  // Exclude footer links, contentinfo links, blockchain badge links (miner names), and title-link (which should inherit white)
  &:hover:not(.btn):not(.dropdown-item):not(.nav-link):not(footer a):not(contentinfo a):not(app-blockchain-blocks a.badge):not(.title-link) {
    color: var(--link-hover-color) !important;
  }
}

// Ensure title-link maintains white color on hover (inherits from parent, doesn't use link hover color)
.title-link:hover,
.title-link:focus,
.title-link:active {
  color: inherit !important; // Maintain white color on hover to match production
}

// Footer links should be gray, not cyan, with underline on hover
// Override Bootstrap 5's default link color (var(--link-color) which is cyan) for footer links
// Use higher specificity to override global a:hover rule
footer a,
contentinfo a,
app-global-footer a,
app-global-footer a,
.footer a,
footer a:link,
footer a:visited,
footer a:hover,
footer a:active,
footer a:focus,
contentinfo a:link,
contentinfo a:visited,
contentinfo a:hover,
contentinfo a:active,
contentinfo a:focus {
  color: rgba(255, 255, 255, 0.4) !important; // Match production footer link color (gray)
  text-decoration: none !important; // No underline by default
}

// Footer links hover state - must be separate to override global a:hover
footer a:hover,
contentinfo a:hover,
app-global-footer a:hover,
.footer a:hover {
  color: rgba(255, 255, 255, 0.4) !important; // Stay same gray on hover (not cyan) - override Bootstrap 5's var(--link-hover-color)
  text-decoration: underline !important; // Add underline on hover
}

// Miner/pool links should be white without underline (no green hover effect)
// Target badge links that go to mining pools
a.badge[href*="/mining/pool"],
a.badge[routerLink*="/mining/pool"],
a.clear-link,
a[href*="/mining/pool"],
a[routerLink*="/mining/pool"],
app-blockchain-blocks a.badge,
app-blockchain-blocks a.badge[href*="/mining/pool"] {
  color: var(--fg) !important; // White text
  text-decoration: none !important; // No underline
  
  &:hover,
  &:focus,
  &:active,
  &:visited {
    color: var(--fg) !important; // Stay white on hover/focus/active/visited
    text-decoration: none !important; // No underline on hover
  }
}

// Pool name links in blocks list and other components
.pool-name,
a .pool-name,
a.clear-link .pool-name,
a.badge .pool-name {
  color: var(--fg) !important; // White text
  text-decoration: none !important; // No underline
  
  &:hover {
    color: var(--fg) !important; // Stay white on hover
    text-decoration: none !important; // No underline
  }
}

// Exception: .pool-name inside table links should inherit link color (cyan) and hover color (darker cyan)
.table a.link .pool-name,
.table .link .pool-name {
  color: inherit !important; // Inherit cyan link color from parent link
  text-decoration: none !important; // No underline
  
  &:hover {
    color: inherit !important; // Inherit darker cyan hover color from parent link
    text-decoration: none !important; // No underline on hover
  }
}

// Ensure badge links (miner links) don't get link hover colors
a.badge {
  color: inherit !important; // Inherit badge color
  text-decoration: none !important; // No underline
  
  &:hover,
  &:focus,
  &:active,
  &:visited {
    color: inherit !important; // Inherit badge color on hover
    text-decoration: none !important; // No underline on hover
  }
  
  // Specifically for blockchain component badge links
  &[href*="/mining/pool"] {
    color: var(--fg) !important; // White text
    text-decoration: none !important; // No underline
    
    &:hover,
    &:focus,
    &:active,
    &:visited {
      color: var(--fg) !important; // Stay white on hover
      text-decoration: none !important; // No underline
    }
  }
}

// Specific override for blockchain component - must override Bootstrap 5's global a:hover
app-blockchain-blocks {
  a.badge,
  a.badge:link,
  a.badge:visited,
  a.badge:hover,
  a.badge:active,
  a.badge:focus {
    color: #FFF !important; // White text - override Bootstrap 5's var(--link-hover-color) which is cyan
    text-decoration: none !important; // No underline
  }
  
  // Additional specificity for miner-name class
  a.badge.miner-name,
  a.badge.miner-name:link,
  a.badge.miner-name:visited,
  a.badge.miner-name:hover,
  a.badge.miner-name:active,
  a.badge.miner-name:focus {
    color: #FFF !important; // White text - override Bootstrap 5's cyan hover
    text-decoration: none !important; // No underline
  }
}

// Bootstrap 5 override: Ensure nav links have white text on hover
.nav-link {
  &:hover {
    color: var(--fg) !important; // White text on hover
  }
}

// Bootstrap 5 override: Ensure buttons maintain white text on hover
.btn {
  &:hover:not(.btn-link) {
    color: var(--fg) !important; // White text on hover for most buttons
  }
  
  &.btn-link {
    &:hover {
      color: var(--link-hover-color) !important; // Link-style buttons use link hover color
    }
  }
}

// Bootstrap 5 override: Ensure table links have proper hover color and underline
.table {
  a {
    &:hover {
      color: var(--link-hover-color) !important; // Maintain link hover color in tables (darker cyan)
      text-decoration: underline !important; // Add underline on hover to match production
    }
  }
  
  // Specifically target .link class links in tables (used in lightning ranking tables)
  // Need higher specificity to override any other rules
  a.link:hover,
  .link:hover,
  a.link.d-block:hover {
    color: var(--link-hover-color) !important; // Darker cyan on hover (darken($link-color, 15%))
    text-decoration: underline !important; // Underline on hover to match production
  }
}

.badge-primary {
  color: var(--fg);
  background-color: var(--primary);
}

.badge-info {
  background-color: var(--info) !important;
  color: var(--bg) !important; // Dark text on light background
  
  &:hover,
  &:focus,
  &:active {
    color: var(--bg) !important; // Maintain dark text on hover/focus/active
  }
}

.badge-success {
  background-color: var(--success) !important;
  color: var(--fg) !important; // White text on green background
  
  &:hover,
  &:focus,
  &:active {
    color: var(--fg) !important; // Maintain white text on hover/focus/active
  }
}

.badge-danger {
  background-color: var(--danger) !important;
  color: var(--fg) !important; // White text on red background
  
  &:hover,
  &:focus,
  &:active {
    color: var(--fg) !important; // Maintain white text on hover/focus/active
  }
}

.badge-warning {
  background-color: var(--warning) !important;
  color: var(--bg) !important; // Dark text on yellow/orange background (Bootstrap 5 default)
  
  &:hover,
  &:focus,
  &:active {
    color: var(--bg) !important; // Maintain dark text on hover/focus/active
  }
}

// Bootstrap 5 override: Ensure badges maintain their text color on hover
// This handles cases where badges are inside links or have hover states
.badge {
  &:hover,
  &:focus,
  &:active {
    color: inherit !important; // Maintain the badge's text color on hover/focus/active
  }
  
  // Override Bootstrap 5's default hover styles that might change text color
  &.badge-danger:hover,
  &.badge-danger:focus,
  &.badge-danger:active {
    color: var(--fg) !important; // Force white text for danger badges
  }
  
  &.badge-success:hover,
  &.badge-success:focus,
  &.badge-success:active {
    color: var(--fg) !important; // Force white text for success badges
  }
  
  &.badge-warning:hover,
  &.badge-warning:focus,
  &.badge-warning:active {
    color: var(--bg) !important; // Force dark text for warning badges
  }
  
  &.badge-info:hover,
  &.badge-info:focus,
  &.badge-info:active {
    color: var(--bg) !important; // Force dark text for info badges
  }
}

// If badge is inside a link, ensure it maintains its color on link hover
a {
  .badge {
    &:hover {
      color: inherit !important; // Maintain badge color when hovering over link
    }
  }
  
  &:hover {
    .badge {
      color: inherit !important; // Maintain badge color when link is hovered
    }
  }
}

// Bootstrap 5 override: Ensure badges maintain their text color when table row is hovered
.table {
  tr {
    &:hover {
      .badge-danger,
      .badge-success {
        color: var(--fg) !important; // Ensure white text on hover for danger/success badges
      }
      
      .badge-warning {
        color: var(--bg) !important; // Ensure dark text on hover for warning badges
      }
      
      .badge-info {
        color: var(--bg) !important; // Ensure dark text on hover for info badge
      }
    }
  }
  
  // Also ensure badges maintain color when hovering directly on them in tables
  .badge-danger:hover,
  .badge-success:hover {
    color: var(--fg) !important; // White text on hover
  }
  
  .badge-warning:hover {
    color: var(--bg) !important; // Dark text on hover
  }
  
  .badge-info:hover {
    color: var(--bg) !important; // Dark text on hover
  }
}

// Bootstrap 5 override: Ensure badges in any container maintain white text on hover
td .badge-danger:hover,
td .badge-success:hover,
tbody .badge-danger:hover,
tbody .badge-success:hover,
.badge-danger:hover,
.badge-success:hover {
  color: var(--fg) !important; // Force white text on hover
}

td .badge-warning:hover,
tbody .badge-warning:hover,
.badge-warning:hover {
  color: var(--bg) !important; // Force dark text on hover
}

// Bootstrap 5 override: Ensure badges maintain white text when tooltip is active/hovered
// ngbTooltip might add wrapper elements that affect styling
[ngbTooltip],
[ngbtooltip] {
  .badge-danger,
  .badge-success {
    color: var(--fg) !important; // Force white text always
    &:hover,
    &:focus,
    &:active {
      color: var(--fg) !important; // Force white text on hover/focus/active
    }
  }
  
  .badge-warning {
    color: var(--bg) !important; // Force dark text for warning badges
    &:hover,
    &:focus,
    &:active {
      color: var(--bg) !important; // Force dark text on hover/focus/active
    }
  }
  
  .badge-info {
    color: var(--bg) !important; // Force dark text for info badges
    &:hover,
    &:focus,
    &:active {
      color: var(--bg) !important; // Force dark text on hover/focus/active
    }
  }
}

// Global override: Ensure all badge variants maintain their text color on hover
span.badge-danger,
span.badge-danger:hover,
span.badge-danger:focus,
span.badge-danger:active {
  color: var(--fg) !important; // Force white text always
}

span.badge-success,
span.badge-success:hover,
span.badge-success:focus,
span.badge-success:active {
  color: var(--fg) !important; // Force white text always
}

span.badge-warning,
span.badge-warning:hover,
span.badge-warning:focus,
span.badge-warning:active {
  color: var(--bg) !important; // Force dark text always
}

span.badge-info,
span.badge-info:hover,
span.badge-info:focus,
span.badge-info:active {
  color: var(--bg) !important; // Force dark text always
}

// Ensure badges with .mr-1 class have proper spacing
.badge.mr-1 {
  margin-right: 0.25rem !important; // 4px spacing between badges
}

// Bootstrap 5 override: Ensure button success has white text
.btn-success {
  color: var(--fg) !important; // White text on green background
}

.btn-primary {
  color: var(--fg);
  background-color: var(--primary);
  border-color: var(--primary);
}

// Fix button group toggle styling for Bootstrap 5
.btn-group-toggle {
  // Override Bootstrap 5's default display to match Bootstrap 4 behavior
  display: inline-flex !important;
  vertical-align: middle !important;
  
  @media (min-width: 830px) {
    display: block !important;
  }
  
  // Remove gaps and ensure seamless button connection
  .btn {
    margin-left: 0 !important;
    margin-right: 0 !important;
    
    &:not(:first-child) {
      margin-left: -1px !important; // Overlap borders for seamless connection
    }
    
    &:focus {
      z-index: 1; // Bring focused button to front
      position: relative; // Ensure z-index works
    }
  }
  
  .btn-primary {
    // Default border radius - will be overridden by btn-toggle-rows if present
    border-radius: 3.2px !important;
    
    // Active state - darker blue with white text
    &.active,
    &:active,
    &:focus:active {
      background-color: #0063c7 !important; // rgb(0, 99, 199)
      border-color: #0063c7 !important;
      color: var(--fg) !important;
    }
    
    // Hover state - darker blue (same as active)
    &:hover:not(.active):not(:active) {
      background-color: #0063c7 !important; // rgb(0, 99, 199)
      border-color: #0063c7 !important;
      color: var(--fg) !important;
    }
    
    // Focus state
    &:focus {
      box-shadow: 0 0 0 0.2rem rgba(0, 99, 199, 0.25) !important;
    }
  }
}

// Handle btn-toggle-rows which has multiple button groups
// Override component styles to use 3.2px border radius instead of default
.btn-toggle-rows {
  @media (min-width: 500px) {
    .btn-group:first-child > .btn:first-child {
      border-top-left-radius: 3.2px !important;
      border-bottom-left-radius: 3.2px !important;
    }
    .btn-group:last-child > .btn:last-child {
      border-top-right-radius: 3.2px !important;
      border-bottom-right-radius: 3.2px !important;
    }
  }
}

.btn-small-height {
	line-height: 1;
}

// Bootstrap 5 override: Match Bootstrap 4 button border-radius (4px instead of 6px)
.btn {
  border-radius: 4px !important;
}

// Bootstrap 5 override: Match Bootstrap 4 small button border-radius (3.2px / 0.2rem instead of 4px)
.btn-sm {
  border-radius: 0.2rem !important; // 3.2px at default font-size
}

// Bootstrap 5 override: Match Bootstrap 4 badge padding (3px 4.8px instead of 4.2px 7.8px)
// Note: padding does not use !important to allow inline styles to override (e.g., miner badges with padding: 0)
.badge {
  padding: 3px 4.8px;
  border-radius: 4px !important; // Bootstrap 5 changed from 4px to 6px - override to match Bootstrap 4
}

// Bootstrap 5 override: Restore badge-secondary background color to match production
// Production uses rgb(39, 47, 78), Bootstrap 5 has transparent background
.badge-secondary {
  background-color: #272F4E !important;
}

button {
  touch-action: manipulation;
}

// Bootstrap 5 override: Ensure selected text is white with proper background
// Match production styling where selected text is visible on dark background
::selection {
  color: var(--fg) !important; // White text
  background-color: rgba(0, 124, 250, 0.3) !important; // Light blue background (using primary color with opacity)
}

::-moz-selection {
  color: var(--fg) !important; // White text (Firefox)
  background-color: rgba(0, 124, 250, 0.3) !important; // Light blue background (Firefox)
}

// Bootstrap 5 override: Ensure active nav-tabs links have white text
// Match production styling where active nav tabs have white text on dark background
.nav-tabs .nav-link.active {
  color: var(--fg) !important; // White text (production has white, Bootstrap 5 has black)
}<|MERGE_RESOLUTION|>--- conflicted
+++ resolved
@@ -38,14 +38,10 @@
 $pagination-hover-border-color:     $bg;
 $pagination-disabled-bg:          $bg;
 
-<<<<<<< HEAD
 .input-group-text {
   background-color: #1c2031 !important;
   border: 1px solid #20263e !important;
 }
-=======
-$custom-select-indicator-color: $fg;
->>>>>>> 3580731f
 
 $link-color:                $info;
 $link-decoration:           none !default;
