<ng-container *ngIf="{ val: network$ | async } as network">
<header>
  <nav class="navbar navbar-expand-md navbar-dark bg-dark">
  <a class="navbar-brand" [routerLink]="['/' | relativeUrl]" style="position: relative;">
    <ng-container *ngIf="{ val: connectionState$ | async } as connectionState">
      <img [src]="officialMempoolSpace ? './resources/mempool-space-logo.png' : './resources/mempool-logo.png'" height="35" width="140" class="logo" [ngStyle]="{'opacity': connectionState.val === 2 ? 1 : 0.5 }">
      <div class="connection-badge">
        <div class="badge badge-warning" *ngIf="connectionState.val === 0" i18n="master-page.offline">Offline</div>
        <div class="badge badge-warning" *ngIf="connectionState.val === 1" i18n="master-page.reconnecting">Reconnecting...</div>
      </div>
    </ng-container>
  </a>

  <div ngbDropdown display="dynamic" class="dropdown-container" *ngIf="env.TESTNET_ENABLED || env.SIGNET_ENABLED || env.LIQUID_ENABLED || env.BISQ_ENABLED">
    <button ngbDropdownToggle type="button" class="btn btn-secondary dropdown-toggle-split" aria-haspopup="true">
      <img src="./resources/{{ network.val === '' ? 'bitcoin' : network.val }}-logo.png" style="width: 25px; height: 25px;" class="mr-1">
    </button>
    <div ngbDropdownMenu>
      <button ngbDropdownItem class="mainnet" routerLink="/"><img src="./resources/bitcoin-logo.png" style="width: 30px;" class="mr-1"> Mainnet</button>
      <button ngbDropdownItem *ngIf="env.SIGNET_ENABLED" class="signet" [class.active]="network.val === 'signet'" routerLink="/signet"><img src="./resources/signet-logo.png" style="width: 30px;" class="mr-1"> Signet</button>
      <button ngbDropdownItem *ngIf="env.TESTNET_ENABLED" class="testnet" [class.active]="network.val === 'testnet'" routerLink="/testnet"><img src="./resources/testnet-logo.png" style="width: 30px;" class="mr-1"> Testnet</button>
      <h6 *ngIf="env.LIQUID_ENABLED || env.BISQ_ENABLED" class="dropdown-header" i18n="master-page.layer2-networks-header">Layer 2 Networks</h6>
      <button ngbDropdownItem *ngIf="env.BISQ_ENABLED" class="mainnet" [class.active]="network.val === 'bisq'" routerLink="/bisq"><img src="./resources/bisq-logo.png" style="width: 30px;" class="mr-1"> Bisq</button>
      <button ngbDropdownItem *ngIf="env.LIQUID_ENABLED" class="liquid" [class.active]="network.val === 'liquid'" routerLink="/liquid"><img src="./resources/liquid-logo.png" style="width: 30px;" class="mr-1"> Liquid</button>
    </div>
  </div>

  <div class="navbar-collapse" id="navbarCollapse">
<<<<<<< HEAD
    <ul class="navbar-nav mr-auto pt-2 pb-2 pb-md-0 pt-md-0 {{ network.val }}">
      <li class="nav-item" routerLinkActive="active" [routerLinkActiveOptions]="{exact: true}">
        <a class="nav-link" [routerLink]="['/' | relativeUrl]" (click)="collapse()"><fa-icon [icon]="['fas', 'tachometer-alt']" [fixedWidth]="true" i18n-title="master-page.dashboard" title="Dashboard"></fa-icon></a>
      </li>
=======
    <ul class="navbar-nav {{ network.val }}">
>>>>>>> 6ccac1df
      <ng-template [ngIf]="network.val === 'bisq'" [ngIfElse]="notBisq">
        <li class="nav-item" routerLinkActive="active" [routerLinkActiveOptions]="{exact: true}">
          <a class="nav-link" [routerLink]="['/bisq/transactions']" (click)="collapse()"><fa-icon [icon]="['fas', 'list']" [fixedWidth]="true" i18n-title="master-page.transactions" title="Transactions"></fa-icon></a>
        </li>
        <li class="nav-item" routerLinkActive="active">
          <a class="nav-link" [routerLink]="['/bisq/blocks']" (click)="collapse()"><fa-icon [icon]="['fas', 'cubes']" [fixedWidth]="true" i18n-title="master-page.blocks" title="Blocks"></fa-icon></a>
        </li>
        <li class="nav-item" routerLinkActive="active">
          <a class="nav-link" [routerLink]="['/bisq/stats']" (click)="collapse()"><fa-icon [icon]="['fas', 'file-alt']" [fixedWidth]="true"  i18n-title="master-page.stats" title="Stats"></fa-icon></a>
        </li>
      </ng-template>
      <ng-template #notBisq>
        <li class="nav-item" routerLinkActive="active">
          <a class="nav-link" [routerLink]="['/blocks' | relativeUrl]" (click)="collapse()"><fa-icon [icon]="['fas', 'cubes']" [fixedWidth]="true" i18n-title="master-page.blocks" title="Blocks"></fa-icon></a>
        </li>
        <li class="nav-item" routerLinkActive="active">
          <a class="nav-link" [routerLink]="['/graphs' | relativeUrl]" (click)="collapse()"><fa-icon [icon]="['fas', 'chart-area']" [fixedWidth]="true" i18n-title="master-page.graphs" title="Graphs"></fa-icon></a>
        </li>
        <li class="nav-item d-none d-sm-block" routerLinkActive="active">
          <a class="nav-link" [routerLink]="['/tv' | relativeUrl]" (click)="collapse()"><fa-icon [icon]="['fas', 'tv']" [fixedWidth]="true" i18n-title="master-page.tvview" title="TV view"></fa-icon></a>
        </li>
      </ng-template>
      <li *ngIf="network.val === 'liquid'" class="nav-item" routerLinkActive="active">
        <a class="nav-link" [routerLink]="['/liquid/assets']" (click)="collapse()"><fa-icon [icon]="['fas', 'database']" [fixedWidth]="true" i18n-title="master-page.assets" title="Assets"></fa-icon></a>
      </li>
      <li [hidden]="isMobile" class="nav-item mr-2" routerLinkActive="active">
        <a class="nav-link" [routerLink]="['/api' | relativeUrl]" (click)="collapse()"><fa-icon [icon]="['fas', 'cogs']" [fixedWidth]="true" i18n-title="master-page.api" title="API"></fa-icon></a>
      </li>
      <li class="nav-item" routerLinkActive="active">
        <a class="nav-link" [routerLink]="['/about']" (click)="collapse()"><fa-icon [icon]="['fas', 'info-circle']" [fixedWidth]="true" i18n-title="master-page.about" title="About"></fa-icon></a>
      </li>
    </ul>
    <app-search-form class="search-form-container" location="top" (searchTriggered)="collapse()"></app-search-form>
  </div>
</nav>
</header>

<br />

<router-outlet></router-outlet>

<br>

</ng-container><|MERGE_RESOLUTION|>--- conflicted
+++ resolved
@@ -26,14 +26,10 @@
   </div>
 
   <div class="navbar-collapse" id="navbarCollapse">
-<<<<<<< HEAD
-    <ul class="navbar-nav mr-auto pt-2 pb-2 pb-md-0 pt-md-0 {{ network.val }}">
+    <ul class="navbar-nav {{ network.val }}">
       <li class="nav-item" routerLinkActive="active" [routerLinkActiveOptions]="{exact: true}">
         <a class="nav-link" [routerLink]="['/' | relativeUrl]" (click)="collapse()"><fa-icon [icon]="['fas', 'tachometer-alt']" [fixedWidth]="true" i18n-title="master-page.dashboard" title="Dashboard"></fa-icon></a>
       </li>
-=======
-    <ul class="navbar-nav {{ network.val }}">
->>>>>>> 6ccac1df
       <ng-template [ngIf]="network.val === 'bisq'" [ngIfElse]="notBisq">
         <li class="nav-item" routerLinkActive="active" [routerLinkActiveOptions]="{exact: true}">
           <a class="nav-link" [routerLink]="['/bisq/transactions']" (click)="collapse()"><fa-icon [icon]="['fas', 'list']" [fixedWidth]="true" i18n-title="master-page.transactions" title="Transactions"></fa-icon></a>
